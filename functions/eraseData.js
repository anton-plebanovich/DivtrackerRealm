--- conflicted
+++ resolved
@@ -8,46 +8,16 @@
   /// Delete ALL
   // db.collection('exchange-rates').deleteMany( { } );
   // db.collection('symbols').deleteMany( { } );
-<<<<<<< HEAD
-  //
-  // db.collection('companies').deleteMany( { } );
-  // db.collection('dividends').deleteMany( { } );
-  // db.collection('exchange-rates').deleteMany( { } );
-=======
   
   // db.collection('companies').deleteMany( { } );
   // db.collection('dividends').deleteMany( { } );
->>>>>>> 9dd33ca5
   // db.collection('historical-prices').deleteMany( { } );
   // db.collection('previous-day-prices').deleteMany( { } );
   // db.collection('splits').deleteMany( { } );
   // db.collection('quotes').deleteMany( { } );
-<<<<<<< HEAD
-  //
-  // db.collection('transactions').deleteMany( { } );
-  
-  /// Delete for symbol
-  // const symbol = "AAP:NYS";
-  // db.collection('companies').deleteMany( { _id: symbol } );
-  // db.collection('dividends').deleteMany( { _i: symbol } );
-  // db.collection('historical-prices').deleteMany( { _i: symbol } );
-  // db.collection('previous-day-prices').deleteMany( { _id: symbol } );
-  // db.collection('splits').deleteMany( { _i: symbol } );
-  // db.collection('quotes').deleteMany( { _id: symbol } );
-  
-  /// Delete for symbols array
-  // const symbols = ["ACRE:NYS","AMD:NAS","GIWWW:NAS","W:NYS","STOR:NYS","OZK:NAS","BABA:NYS","BMO:NYS","Z:NAS","IAA:NYS","CCI:NYS","BDX:NYS","RNWWW:NAS"];
-  // db.collection('companies').deleteMany( { _id: { $in: symbols } } );
-  // db.collection('dividends').deleteMany( { _i: { $in: symbols } } );
-  // db.collection('historical-prices').deleteMany( { _i: { $in: symbols } } );
-  // db.collection('previous-day-prices').deleteMany( { _id: { $in: symbols } } );
-  // db.collection('splits').deleteMany( { _i: { $in: symbols } } );
-  // db.collection('quotes').deleteMany( { _id: { $in: symbols } } );
-=======
   
   // db.collection('settings').deleteMany( { } );
   // db.collection('transactions').deleteMany( { } );
->>>>>>> 9dd33ca5
   
   /// Delete using date
   // db.collection('historical-prices').deleteMany( { d: { $gt: new Date("2021-10-02") } } );
