
// utils.js

// https://www.mongodb.com/docs/manual/reference/method/cursor.sort/
// 'uncaught promise rejection' - happens when there is async work executed without `await` that throw an error.

///////////////////////////////////////////////////////////////////////////////// MATH

math_bigger_times = function(l, r) {
  if (l > r) {
    return l / r;
  } else {
    return r / l;
  }
}

///////////////////////////////////////////////////////////////////////////////// EXTENSIONS

function normalizeFields(fields) {
  if (fields == null) {
    fields = ["_id"];
  } else if (Object.prototype.toString.call(fields) !== '[object Array]') {
    fields = [fields];
  }
  _throwIfEmptyArray(fields, `Please pass non-empty fields array. normalizeFields`);

  return fields;
}

function getFindOperation(objects, fields) {
  fields = normalizeFields(fields);
  
  const find = {};
  if (Object.prototype.toString.call(objects) === '[object Array]') {
    _throwIfEmptyArray(objects, `Please pass non-empty objects array or singular object. getFindOperation`);
    
    for (const field of fields) {
      const values = objects.map(x => x[field]);
      find[field] = { $in: values };
    }
  
  } else {
    _throwIfUndefinedOrNull(objects, `Please pass non-empty objects array or singular object. getFindOperation`);
    const object = objects;

    for (const field of fields) {
      find[field] = object[field];
    }
  }

  console.logVerbose(`Find operation: ${find.stringify()}`);

  return find;
}

/**
 * Safely executes Bulk operation by catching 'no operations' error.
 */
Object.prototype.safeExecute = async function() {
  try {
    // 100.000 operations max
    return await this.execute();
  } catch(error) {
    if (error.message === 'Failed to execute bulk writes: no operations specified') {
      console.log("No bulk operations to execute");
    } else {
      throw new _SystemError(error);
    }
  }
};

Object.prototype.safeInsertMissing = async function(newObjects, fields) {
  _throwIfNotArray(newObjects, `Please pass new objects array as the first argument. safeInsertMissing`);
  if (newObjects.length === 0) {
    console.log(`New objects array is empty. Nothing to insert.`);
    return;
  }

  fields = normalizeFields(fields);
  
  let bulk = this.initializeUnorderedBulkOp();
  let i = 0;
  for (const newObject of newObjects) {
    const find = fields.reduce((find, field) => {
      return Object.assign(find, { [field]: newObject[field] });
    }, {});

    bulk
      .find(find)
      .upsert()
      .updateOne({ $setOnInsert: newObject });

    i++;

    // Try to prevent 'pending promise returned that will never resolve/reject uncaught promise rejection: &{0xc1bac2aa90 0xc1bac2aa80}' error by splitting batch operations to chunks
    if (i === ENV.maxBulkSize) {
      console.log(`Too much bulk changes. Executing collected ${ENV.maxBulkSize}.`)
      i = 0
      await bulk.safeExecute();
      bulk = this.initializeUnorderedBulkOp();
    }
  }

  await bulk.safeExecute();
};

Object.prototype.safeUpsertMany = async function(newObjects, fields, setUpdateDate) {
  _throwIfNotArray(newObjects, `Please pass new objects array as the first argument. safeUpsertMany`);
  if (newObjects.length === 0) {
    console.log(`New objects array is empty. Nothing to upsert.`);
    return;
  }

  fields = normalizeFields(fields);

  if (setUpdateDate == null) {
    setUpdateDate = true;
  }

  let bulk = this.initializeUnorderedBulkOp();
  let i = 0;
  for (const newObject of newObjects) {
    const find = fields.reduce((find, field) => {
      return Object.assign(find, { [field]: newObject[field] });
    }, {});

    const update = { $set: newObject };
    if (setUpdateDate == true) {
      update.$currentDate = { u: true };
    }

    bulk
      .find(find)
      .upsert()
      .updateOne(update);

    i++;

    // Try to prevent 'pending promise returned that will never resolve/reject uncaught promise rejection: &{0xc1bac2aa90 0xc1bac2aa80}' error by splitting batch operations to chunks
    if (i === ENV.maxBulkSize) {
      console.log(`Too much bulk changes. Executing collected ${ENV.maxBulkSize}.`)
      i = 0
      await bulk.safeExecute();
      bulk = this.initializeUnorderedBulkOp();
    }
  }

  await bulk.safeExecute();
};

/**
 * Safely computes and executes update operation from old to new objects on a collection.
 * @note Marked as deleted records `x === true` can not be restored using this method.
 * @param {array|object|null} oldObjectsDictionary Old object array, already created old objects dictionary or just `null`.
 */
Object.prototype.safeUpdateMany = async function(newObjects, oldObjectsDictionary, fields, setUpdateDate, insertMissing) {
  _throwIfNotArray(newObjects, `Please pass new objects array as the first argument. safeUpdateMany`);
  if (newObjects.length === 0) {
    console.log(`New objects array is empty. Nothing to update.`);
    return;
  }

  fields = normalizeFields(fields);

  if (setUpdateDate == null) {
    setUpdateDate = true;
  }

  if (insertMissing == null) {
    insertMissing = true;
  }

  const invalidObjectsLength = newObjects.filter(newObject => 
    fields.contains((field) => newObject[field] == null)
  ).length;

  if (invalidObjectsLength !== 0) {
    _logAndThrow(`${invalidObjectsLength} of ${newObjects.length} new objects do not contain required '${fields}' fields`);
  }

  if (oldObjectsDictionary == null) {
    // Sort deleted to the start so they will be overridden in the dictionary
    const sort = { x: -1 };

    // Use IN search if objects count is less than 10% of existing
    const count = await this.count();
    if (newObjects.length < count * 0.1) {
      console.log(`Old objects are undefined. Fetching them by '${fields}'.`);
      const find = getFindOperation(newObjects, fields);
      oldObjectsDictionary = await this
        .find(find)
        .sort(sort)
        .toArray();

    } else {
      console.log(`Old objects are undefined. Fetching them by requesting all existing objects.`);
      oldObjectsDictionary = await this.fullFind();
      oldObjectsDictionary = oldObjectsDictionary.sortedDeletedToTheStart();
    }

    oldObjectsDictionary = oldObjectsDictionary.toDictionary(fields);

  } else if (Object.prototype.toString.call(oldObjectsDictionary) === '[object Array]') {
    oldObjectsDictionary = oldObjectsDictionary.sortedDeletedToTheStart();
    oldObjectsDictionary = oldObjectsDictionary.toDictionary(fields);

  } else {
    _throwIfNotObject(oldObjectsDictionary, `Old objects should be of an Array or Object type`);
  }

  if (!Object.keys(oldObjectsDictionary).length) {
    if (insertMissing) {
      console.log(`No old objects. Just inserting new objects.`);
      return await this.insertMany(newObjects);
    } else {
      console.log(`No old objects. Nothing to update.`);
      return;
    }
  }

  let bulk = this.initializeUnorderedBulkOp();
  let i = 0;
  for (const newObject of newObjects) {
    const existingObject = fields.reduce((dictionary, field) => {
      if (dictionary != null) {
        return dictionary[newObject[field]];
      } else {
        return null;
      }
    }, oldObjectsDictionary);

    const changed = bulk.findAndUpdateOrInsertIfNeeded(newObject, existingObject, fields, setUpdateDate, insertMissing);
    if (changed) {
      i++;
    }

    // Try to prevent 'pending promise returned that will never resolve/reject uncaught promise rejection: &{0xc1bac2aa90 0xc1bac2aa80}' error by splitting batch operations to chunks
    if (i === ENV.maxBulkSize) {
      console.log(`Too much bulk changes. Executing collected ${ENV.maxBulkSize}.`)
      i = 0
      await bulk.safeExecute();
      bulk = this.initializeUnorderedBulkOp();
    }
  }

  await bulk.safeExecute();
};

/**
 * Executes find by field and update or insert for a new object from an old object.
 * Uses `_id` field by default.
 */
Object.prototype.findAndUpdateOrInsertIfNeeded = function(newObject, oldObject, fields, setUpdateDate, insertMissing) {
  if (insertMissing == null) {
    insertMissing = true;
  }

  if (newObject == null) {
    throw new _SystemError(`New object should not be null for insert or update`);
    
  } else if (oldObject == null) {
    // No old object means we should insert
    if (insertMissing) {
      console.log(`Inserting: ${newObject.stringify()}`);
      this.insert(newObject);
      return true;

    } else {
      console.log(`Old object is missing. Skipping insert: ${newObject.stringify()}`);
      return false;
    }

  } else {
    return this.findAndUpdateIfNeeded(newObject, oldObject, fields, setUpdateDate);
  }
};

/**
 * Executes find by field and update for a new object from an old object if needed.
 * Uses `_id` field by default.
 */
Object.prototype.findAndUpdateIfNeeded = function(newObject, oldObject, fields, setUpdateDate) {
  fields = normalizeFields(fields);

  if (setUpdateDate == null) {
    setUpdateDate = true;
  }
  
  if (newObject == null) {
    throw new _SystemError(`New object should not be null for update`);
    
  } else if (oldObject == null) {
    throw new _SystemError(`Old object should not be null for update`);

  } else if (fields.contains(x => newObject[x] == null)) {
    throw new _SystemError(`New object '${newObject.stringify()}' '${fields}' fields should not be null for update`);

  } else {
    const update = newObject.updateFrom(oldObject, setUpdateDate);
    if (update == null) {
      // Update is not needed
      return false;

    } else { 
      if (oldObject._id == null) {
        throw `Unable to find old object. '_id' field is missing: ${oldObject.stringify()}`;
      } else {
        this
          .find({ _id: oldObject._id })
          .updateOne(update);

        return true;
      }
    }
  }
};

/**
 * Bypass find limit of 50000 objects by fetching all results successively.
 * @note `projection` must not exclude `_id` field.
 * @note We do not allow `sort` parameter to prevent ambiguity between fetches which may cause holey or intersecting result.
 */
Object.prototype.fullFind = async function(find, projection) {
  if (find == null) {
    find = {};
  }

  if (projection == null) {
    projection = {};
  } else if (projection._id === 0) {
    throw `'_id' field is required for 'fullFind' operation. Please update 'projection' object`;
  }

  let objectsPage;
  const objects = [];
  const pageSize = 50000;
  do {
    let compositeFind;
    if (objectsPage != null) {
      const pageFind = { _id: { $gt: objectsPage[objectsPage.length - 1]._id } };
      compositeFind = { $and: [find, pageFind] };
    } else {
      compositeFind = find;
    }

    objectsPage = await this.find(compositeFind, projection).sort({ _id: 1 }).limit(pageSize).toArray();
    objects.push(...objectsPage);
    console.logVerbose(`Full fetch objects length: ${objects.length}`);
  } while (objectsPage.length >= pageSize);

  return objects;
};

/**
 * Computes update parameter for `updateOne` collection method.
 * Update direction is from `object` towards `this`.
 * Only non-equal fields are added to `$set` and missing fields
 * are added to `$unset`.
 */
Object.prototype.updateFrom = function(_object, setUpdateDate) {
  if (_object == null) {
    _logAndThrow(`Unable to compute update from 'null'. This: ${this}`);
  }

  const object = Object.assign({}, _object);
  delete object._id;
  delete object.u;

  const set = Object.assign({}, this);
  delete set._id;
  delete set.u;

  if (set.isEqual(object)) {
    return null;
  }
  
  const unset = {};

  // Delete `null` values from the `set`
  const newEntries = Object.entries(this);
  for (const [key, newValue] of newEntries) {
    if (newValue == null) {
      delete set[key];
    }
  }

  // Collect keys to unset
  const oldEntries = Object.entries(object);
  for (const [key, oldValue] of oldEntries) {
    const newValue = set[key];
    if (newValue == null) {
      unset[key] = "";

    } else if (oldValue == null) {
      continue;
      
    } else if (newValue.isEqual(oldValue)) {
      delete set[key];
    }
  }

  // We should not unset deleted flag since it's manual fix operation and has higher priority from updates.
  if (unset.x != null) {
    delete unset.x;
  }

  const update = {};
  if (Object.keys(set).length) {
    update.$set = set;
  }
  if (Object.keys(unset).length) {
    update.$unset = unset;
  }
  if (Object.keys(update).length === 0) {
    return null;
  }

  if (setUpdateDate == true) {
    update.$currentDate = { u: true };
  }

  console.logData(`Updating`, { from: _object, to: this, update: update });

  return update;
};

/**
 * @note Using 'distinct' instead of 'unique' to match MongoDB method and because values itself might not be _unique_.
 * @param {function|undefined|string} arg Check for equality if nothing is passed. 
 * Using comparison function if passed. 
 * Using string for key comparison if passed.
 * @returns {Array} Distinct array of elements
 */
Array.prototype.distinct = function(arg) {
  if (typeof arg === 'string' || arg instanceof String) {
    comparer = (a, b) => a[arg].isEqual(b[arg]);
  } else if (arg == null) {
    comparer = (a, b) => a.isEqual(b);
  } else {
    comparer = arg;
  }

  const result = [];
  for (const item of this) {
    var hasItem = false;
    for (const distinctItem of result) {
      if (comparer(distinctItem, item)) {
        hasItem = true;
        break;
      }
    }

    if (!hasItem) {
      result.push(item);
    }
  }

  return result;
};

/**
 * @param {array|string|null} arg Key(s) to use for comparison.
 */
Array.prototype.uniqueUnordered = function(key) {
  if (key != null) {
    const dictionary = this.toDictionary(key);
    let result = Object.values(dictionary);
    if (Object.prototype.toString.call(key) === '[object Array]') {
      for (i = 1; i < key.length; i++) {
        result = result
          .map(x => Object.values(x))
          .flat();
      }
    }

    return result

  } else {
    const dictionary = this.toDictionary(x => x.toString());
    return Object.values(dictionary);
  }
};

/**
 * Removes all occurencies of an object from the array.
 * @param {*} arg Object to remove.
 */
Array.prototype.remove = function(arg) {
  var i = 0;
  while (i < this.length) {
    if (this[i] === arg) {
      this.splice(i, 1);
    } else {
      ++i;
    }
  }
};

/**
 * Removes all occurencies of objets in the array.
 * @param {Array} arg Objects to remove.
 */
Array.prototype.removeContentsOf = function(arg) {
  for (const object of arg) {
    this.remove(object);
  }
};

/**
 * Splits array into array of chunked arrays of specific size.
 * @param {number} size Size of a chunk.
 * @returns {object[][]} Array of chunked arrays.
 */
Array.prototype.chunkedBySize = function(size) {
  var chunks = [];
  for (i=0,j=this.length; i<j; i+=size) {
      const chunk = this.slice(i,i+size);
      chunks.push(chunk);
  }

  return chunks;
};

/**
 * Splits array into array of chunked arrays of specific count.
 * @param {number} count Size of a chunk.
 * @returns {object[][]} Array of chunked arrays.
 */
Array.prototype.chunkedByCount = function(count) {
  if (count < 2) { return [a]; }
  const copy = [...this];
  let chunks = [];
  for (let i = count; i > 0; i--) {
    chunks.push(copy.splice(0, Math.ceil(copy.length / i)));
  }
  
  return chunks;
};

/**
 * Returns `count` random elements from an array.
 */
Array.prototype.getRandomElements = function(count) {
  const elements = [];
  const copy = [...this];
  for (var i = 0; i < count; i++) {
    if (copy.length === 0) {
      return elements;
    }

    let index = Math.floor(Math.random() * copy.length);
    const element = copy.splice(index, 1)[0];
    elements.push(element);
  }

  return elements;
}

/**
 * Assumes elements are an arrays and filters those that does not have length.
 */
Array.prototype.filterEmpty = function() {
  return this.filter(x => x?.length);
};

/**
 * Filters `null` and `undefined` elements.
 */
Array.prototype.filterNullAndUndefined = function() {
  return this.filter(x => x != null);
};

/**
 * Maps array and filters `null` elements.
 * @param {*} callbackfn Mapping to perform. Null values are filtered.
 */
Array.prototype.compactMap = function(callbackfn) {
  return this.map(callbackfn).filterNullAndUndefined();
};

/**
 * Creates dictionary from objects using provided `key` or function as source for keys and object as value.
 * If returned key is `null` or `undefined` then value is ignored for single-dimensional dictionary.
 * For multi-dimensional dictionary it is used as a key.
 * @param {function|array|string|null} arg Key map function or key.
 */
Array.prototype.toDictionary = function(arg) {
  let getKey;
  let isMultidimensional = false;
  if (arg == null) {
    getKey = (object) => object;
  } else if (typeof arg === 'string' || arg instanceof String) {
    getKey = (object) => object[arg];
  } else if (Object.prototype.toString.call(arg) === '[object Array]') {
    isMultidimensional = true;
    getKey = (object) => arg.map(key => object[key]);
  } else {
    getKey = arg;
  }

  if (isMultidimensional) {
    const dictionary = {};
    for (const element of this) {
      const keys = getKey(element);
      if (keys == null) { continue; }
      
      const lastIndex = keys.length - 1;
      let currentDictionary = dictionary;
      for (const [i, key] of keys.entries()) {
        if (i == lastIndex) {
          currentDictionary[key] = element;
        } else {
          if (currentDictionary[key] == null) {
            currentDictionary[key] = {};
          }
          currentDictionary = currentDictionary[key];
        }
      }
    }

    return dictionary;

  } else {
    return this.reduce((dictionary, element) => {
      const key = getKey(element);
      if (key != null) {
        return Object.assign(dictionary, { [key]: element });
      } else {
        return dictionary;
      }
    }, {});
  }
};

/**
 * Creates dictionary from objects using provided `key` or function as source for values and object as key.
 * @param {function|string} arg Key map function or key.
 */
Array.prototype.dictionaryMapValues = function(arg) {
  let getValue;
  if (typeof arg === 'string' || arg instanceof String) {
    getValue = (object) => object[arg];
  } else if (arg == null) {
    getValue = (object) => object;
  } else {
    getValue = arg;
  }

  return this.reduce((dictionary, key) => {
    const value = getValue(key);
    return Object.assign(dictionary, { [key]: value });
  }, {});
};

/**
 * Creates dictionary from objects using provided `key` or function as source for keys and objects with the same keys are collected to an array.
 * @param {function|string|array} arg Key map function or key.
 */
Array.prototype.toBuckets = function(arg) {
  let getKey;
  let isMultidimensional = false;
  if (typeof arg === 'string' || arg instanceof String) {
    getKey = (value) => value[arg];
  } else if (arg == null) {
    getKey = (value) => value;
  } else if (Object.prototype.toString.call(arg) === '[object Array]') {
    isMultidimensional = true;
    getKey = (object) => arg.map(key => object[key]);
  } else {
    getKey = arg;
  }

  if (isMultidimensional) {
    const dictionary = {};
    for (const element of this) {
      const keys = getKey(element);
      if (keys == null) { continue; }
      
      const lastIndex = keys.length - 1;
      let currentDictionary = dictionary;
      for (const [i, key] of keys.entries()) {
        if (i == lastIndex) {
          const bucket = currentDictionary[key];
          if (bucket == null) {
            currentDictionary[key] = [element];
          } else {
            bucket.push(element);
          }
          
        } else {
          if (currentDictionary[key] == null) {
            currentDictionary[key] = {};
          }
          currentDictionary = currentDictionary[key];
        }
      }
    }

    return dictionary;

  } else {
    return this.reduce((dictionary, value) => {
      const key = getKey(value);
      if (key == null) { return dictionary; }
  
      const bucket = dictionary[key];
      if (bucket == null) {
        dictionary[key] = [value];
      } else {
        bucket.push(value);
      }
      return dictionary;
    }, {});
  }
};

/**
 * Checks if object is included in the array using `isEqual`.
 */
Array.prototype.includesObject = function(object) {
  if (object == null) { return false; }
  return this.find(x => object.isEqual(x)) != null;
};

/**
 * Checks if element is contained in the array using passed function.
 */
Array.prototype.contains = function(func) {
  _throwIfNotFunction(func, 'Array.prototype.contains')
  return this.find(x => func(x)) != null;
};

/**
 * Sorts objects with `x: true` field to the start and returns resulted array.
 */
Array.prototype.sortedDeletedToTheStart = function() {
  return this.sorted((l, r) => {
    if (l.x === r.x) {
      return 0;
    } else if (l.x === true) {
      return -1;
    } else {
      return 1;
    }
  });
};

/**
 * Fixed sort. Sorts objects and return resulted array.
 */
Array.prototype.sorted = function(func) {
  // We need to copy because sort on array returned from the MongoDB collection breaks all contained ObjectIDs.
  const copy = [...this];
  return copy.sort(func);
};

/**
 * Performs map operator async with specified simultaneous concurrent queues.
 */
Array.prototype.asyncMap = async function(limit, callback) {
  let index = 0;
  const results = [];

  // Run a pseudo-thread
  const execThread = async () => {
    while (index < this.length) {
      const curIndex = index++;
      // Use of `curIndex` is important because `index` may change after await is resolved
      results[curIndex] = await callback(this[curIndex]);
    }
  };

  // Start threads
  const threads = [];
  for (let thread = 0; thread < limit; thread++) {
    threads.push(execThread());
  }
  await Promise.all(threads);
  return results;
};

/**
 * @returns {Date} Today day start date in UTC.
 */
Date.today = function() {
  const date = new Date();
  date.setUTCHours(0);
  date.setUTCMinutes(0);
  date.setUTCSeconds(0);
  date.setUTCMilliseconds(0);

  return date;
};

/**
 * @returns {Date} Yesterday day start date in UTC.
 */
Date.yesterday = function() {
  const date = new Date();
  date.setUTCDate(date.getUTCDate() - 1);
  date.setUTCHours(0);
  date.setUTCMinutes(0);
  date.setUTCSeconds(0);
  date.setUTCMilliseconds(0);

  return date;
};

/**
 * @returns {Date} Month day start date in UTC.
 */
Date.monthStart = function() {
  const date = new Date();
  date.setUTCDate(1);
  date.setUTCHours(0);
  date.setUTCMinutes(0);
  date.setUTCSeconds(0);
  date.setUTCMilliseconds(0);

  return date;
};

/**
 * @returns {Date} Previous month day start date in UTC.
 */
Date.previousMonthStart = function() {
  const date = new Date();
  date.setUTCMonth(date.getUTCMonth() - 1);
  date.setUTCDate(1);
  date.setUTCHours(0);
  date.setUTCMinutes(0);
  date.setUTCSeconds(0);
  date.setUTCMilliseconds(0);

  return date;
};

/**
 * @returns {Date} Previous month end date in UTC.
 */
Date.previousMonthEnd = function() {
  const date = new Date();
  date.setUTCDate(0);
  date.setUTCHours(23);
  date.setUTCMinutes(59);
  date.setUTCSeconds(59);
  date.setUTCMilliseconds(999);

  return date;
};

/**
 * @param {Date} otherDate Other date.
 * @returns {number} absolute amount of days between source date and other date.
 */
Date.prototype.daysTo = function(otherDate) {
  // The number of milliseconds in all UTC days (no DST)
  const oneDay = 1000 * 60 * 60 * 24;

  // A day in UTC always lasts 24 hours (unlike in other time formats)
  const first = Date.UTC(otherDate.getUTCFullYear(), otherDate.getUTCMonth(), otherDate.getUTCDate());
  const second = Date.UTC(this.getUTCFullYear(), this.getUTCMonth(), this.getUTCDate());

  // so it's safe to divide by 24 hours
  return Math.abs(first - second) / oneDay;
};

/// `String` "2020-12-31"
Date.prototype.dayString = function() {
  return `${zeroPad(this.getUTCFullYear(), 2)}-${zeroPad(this.getUTCMonth() + 1, 2)}-${zeroPad(this.getUTCDate(), 2)}`;
};

/**
 * Returns `Date` in a format of API parameter. E.g. '20211002'.
 * @returns {string} date string.
 */
Date.prototype.apiParameter = function() {
  const year = zeroPad(this.getUTCFullYear(), 2);
  const month = zeroPad(this.getUTCMonth() + 1, 2);
  const day = zeroPad(this.getUTCDate(), 2);
  const dateString = `${year}${month}${day}`;
  
  return dateString;
};

/**
 * Returns `find` operator to search for new records after `this`.
 */
Date.prototype.getFindOperator = function() {
  return {
    $or: [
      { _id: { $gte: BSON.ObjectId.fromDate(this) } },
      { u: { $gte: this } }
    ]
  };
}

/**
 * Stringifies object using JSON format.
 * @returns Stringified object in JSON format.
 */
Object.prototype.stringify = function() {
  return JSON.stringify(this);
};

/**
 * Sets value for a key only if it is not null or undefined.
 */
Object.prototype.setIfNotNullOrUndefined = function(key, value) {
  if (value != null) {
    this[key] = value;
  }
}

/**
 * Checks database objects for equality. 
 * Objects are considered equal if all non-null values are equal.
 * Object values are compared using `toString()` comparison.
 * @returns {boolean} Comparison result.
 */
Object.prototype.isEqual = function(rhs) {
  if (rhs == null) {
    return false;
  }
  
  const lhsEntries = Object.entries(this).filter(([key, value]) => value != null);
  const rhsEntries = Object.entries(rhs).filter(([key, value]) => value != null);

  if (lhsEntries.length !== rhsEntries.length) {
    return false;

  } else if (lhsEntries.length === 0) {
    return this.toString() === rhs.toString();
  }

  for (const [key, lhsValue] of lhsEntries) {
    const rhsValue = rhs[key];
    if (lhsValue != null) { 
      if (!lhsValue.isEqual(rhsValue)) {
        return false;
      }

    } else if (rhsValue != null) { 
      if (!rhsValue.isEqual(lhsValue)) {
        return false;
      }
    }
  }

  return true;
};

Boolean.prototype.isEqual = function(boolean) {
  // We should always use 'strict' for primitive type extensions - https://stackoverflow.com/a/27736962/4124265
  'use strict';

  return this === boolean;
};

Number.prototype.isEqual = function(number) {
  // We should always use 'strict' for primitive type extensions - https://stackoverflow.com/a/27736962/4124265
  'use strict';

  return this === number;
};

String.prototype.isEqual = function(string) {
  // We should always use 'strict' for primitive type extensions - https://stackoverflow.com/a/27736962/4124265
  'use strict';

  return this === string;
};

///////////////////////////////////////////////////////////////////////////////// FUNCTIONS

/**
 * Returns `true` if dates are equal or both `null`.
 */
function _compareOptionalDates(left, right) {
  if (left == null && right == null) {
    return true;
  } else if (left == null && right != null) {
    return false;
  } else if (left != null && right == null) {
    return false;
  } else if (left != null && right != null) {
    return left.getTime() == right.getTime();
  }
}

compareOptionalDates = _compareOptionalDates;

///////////////////////////////////////////////////////////////////////////////// CLASSES

class _LazyString {
  constructor(closure) {
    const closureType = typeof closure;
    if (closureType !== 'function') {
      throw `LazyString accepts only function as an argument. Please use something like this: '() => "My string"'`;
    }

    this.closure = closure;
  }

  toString() {
    return this.closure().toString();
  }
}

LazyString = _LazyString;

///////////////////////////////////////////////////////////////////////////////// ERRORS PROCESSING

class _NetworkResponse {
  constructor(url, response) {
    this.url = url;

    // https://docs.mongodb.com/realm/services/http-actions/http.get/#return-value
    // `statusCode` is a weird `number`. Something like `int32` instead of default `int64`.
    // This looks like Mongo customization. It leads to inability to properly use `include`.
    // Calling `.valueOf()` fixes the issue.
    this.statusCode = response.statusCode.valueOf();
    this.rawBody = response.body;

    let string;
    Object.defineProperty(this, "string", {
      get: function() {
        if (typeof string === 'undefined') {
          if (this.rawBody != null) {
            string = this.rawBody.text();
          } else {
            string = null;
          }
        }

        return string;
      }
    });

    let json;
    Object.defineProperty(this, "json", {
      get: function() {
        if (typeof json === 'undefined') {
          if (this.string != null) {
            try {
              const result = EJSON.parse(this.string);
              if (result != null) {
                json = result;
              } else {
                json = null;
              }

            } catch(error) {
              console.error(`Unable to map JSON from response: ${this.string}`);
              json = null;
            }
  
          } else {
            json = null;
          }
        }

        return json;
      }
    });

    let retryable;
    Object.defineProperty(this, "retryable", {
      get: function() {
        if (typeof retryable !== 'undefined') {
          return retryable;
        }

        const alwaysRetryableStatusCodes = [
          403, // Forbidden
          429, // Too Many Requests
          500, // Internal Server Error
          502, // Bad Gateway
          504, // Gateway Time-out
        ];

        if (alwaysRetryableStatusCodes.includes(this.statusCode)) {
          retryable = true;
          return retryable;
        }

        retryable = false;
        return retryable;
      }
    });

    let retryDelay;
    Object.defineProperty(this, "retryDelay", {
      get: function() {
        if (typeof retryDelay === 'undefined') {
          if (this.statusCode === 429 && this.string != null) {
            try {
              const json = EJSON.parse(this.string);
              if (json != null) {
                retryDelay = this.json['X-Rate-Limit-Retry-After-Milliseconds'];
              } else {
                retryDelay = null;
              }
            } catch(error) {
              retryDelay = null;
            }
          } else {
            retryDelay = null;
          }
        }

        return retryDelay;
      }
    });
  }

  toString() {
    return this.string;
  }

  toNetworkError() {
    return new _NetworkError(this.statusCode, this.string);
  }

  possiblyRetryable(queryParameters) {
    // You have used all available credits for the month. Please upgrade or purchase additional packages to access more data.
    if (this.statusCode !== 402) {
      return false;
    }

    // Check if that's an IEX context
    if (typeof adjustTokenIfPossible !== 'function') {
      return false;
    }

    return adjustTokenIfPossible(queryParameters);
  }
}

class _NetworkError {
  constructor(statusCode, message) {
    this.statusCode = statusCode;
    this.message = message.removeSensitiveData();
  }

  toString() {
    return this.stringify();
  }
}

NetworkError = _NetworkError;

const errorType = {
	USER: "user",
	SYSTEM: "system",
	COMPOSITE: "composite",
};

class _UserError {
  constructor(message) {
    this.type = errorType.USER;
    
    if (typeof message === 'string') {
      this.message = message;
    } else {
      this.message = message.message;
    }
  }

  toString() {
    return this.stringify();
  }
}

UserError = _UserError;

class _SystemError {
  constructor(message) {
    this.type = errorType.SYSTEM;

    if (typeof message === 'string') {
      this.message = message;
    } else {
      this.message = message.message;
    }
  }

  toString() {
    return this.stringify();
  }
}

SystemError = _SystemError;

class _CompositeError {
  constructor(errors) {
    if (Object.prototype.toString.call(errors) !== '[object Array]') {
      throw 'CompositeError should be initialized with errors array';
    }

    this.type = errorType.COMPOSITE;

    const system_errors = [];
    const user_errors = [];
    const composite_errors = [];
    const unknown_errors = [];
    errors.forEach(error => {
      if (error.type === errorType.SYSTEM) {
        system_errors.push(error);
      } else if (error.type === errorType.USER) {
        user_errors.push(error);
      } else if (error.type === errorType.COMPOSITE) {
        composite_errors.push(error);
      } else {
        unknown_errors.push(error);
      }
    });

    composite_errors.forEach(x => {
      if (typeof x.system_errors !== 'undefined' && x.system_errors.length) {
        system_errors.concat(x.system_errors);
      }

      if (typeof x.user_errors !== 'undefined' && x.user_errors.length) {
        user_errors.concat(x.user_errors);
      }
      
      if (typeof x.unknown_errors !== 'undefined' && x.unknown_errors.length) {
        unknown_errors.concat(x.unknown_errors);
      }
    });

    if (user_errors.length) {
      this.user_errors = user_errors;
    }
    
    if (system_errors.length) {
      this.system_errors = system_errors;
    }
    
    if (unknown_errors.length) {
      this.unknown_errors = unknown_errors;
    }
  }

  toString() {
    return this.stringify();
  }
}

CompositeError = _CompositeError;

var runtimeExtended = false;
function extendRuntime() {
  if (runtimeExtended) { return; }
  
  // TODO: allSettled
  Promise.safeAllAndUnwrap = function(promises) {
    return Promise.safeAll(promises)
      .then(results => new Promise((resolve, reject) => {
          const datas = [];
          const errors = [];
          results.forEach(result => {
            const [data, error] = result;
            datas.push(data);
            if (typeof error !== 'undefined') {
              errors.push(error);
            }
          });

          if (errors.length) {
            reject(new CompositeError(errors));
          } else {
            resolve(datas);
          }
        })
      );
  };

  Promise.safeAll = function(promises) {
    return Promise.all(
      promises.map(promise => promise.safe(promise))
    );
  };

  Promise.prototype.safe = function() {
    return this.then(
      data => [data, undefined],
      error => [undefined, error]
    );
  };
  
  Promise.prototype.mapErrorToUser = function() {
    return new Promise((resolve, reject) =>
      this.then(
        data => resolve(data),
        error => reject(new _UserError(error))
      )
    );
  };
  
  Promise.prototype.mapErrorToSystem = function() {
    return new Promise((resolve, reject) =>
      this.then(
        data => resolve(data),
        error => reject(new _SystemError(error))
      )
    );
  };
  
  Promise.prototype.mapErrorToComposite = function() {
    return new Promise((resolve, reject) =>
      this.then(
        data => resolve(data),
        errors => reject(new _CompositeError(errors))
      )
    );
  };

  Promise.prototype.observeStatusAndCatch = function() {
    // Don't modify any promise that has been already modified.
    if (this.isFinished) return this;
  
    // Set initial state
    var isPending = true;
    var isRejected = false;
    var isFulfilled = false;
    var isFinished = false;
    var error;
  
    // Observe the promise, saving the fulfillment in a closure scope.
    var result = this.then(
        function(v) {
            isFinished = true;
            isFulfilled = true;
            isPending = false;
            return v; 
        }, 
        function(e) {
            isFinished = true;
            isRejected = true;
            isPending = false;
            error = e;
            return;
        }
    );
  
    result.isFinished = function() { return isFinished; };
    result.isFulfilled = function() { return isFulfilled; };
    result.isPending = function() { return isPending; };
    result.isRejected = function() { return isRejected; };
    result.throwIfRejected = function() { if (isRejected) { throw error; } };

    return result;
  };

  /**
   * This function returns an ObjectId embedded with a given datetime
   * Accepts both Date object and string input
   */
  BSON.ObjectId.fromDate = function(date, hex) {
    /* Convert string date to Date object (otherwise assume timestamp is a date) */
    if (typeof date === 'string') {
        date = new Date(date);
    }

    if (hex == null) {
      hex = "0000000000000000";
    }

    if (hex.length !== 16) {
      _logAndThrow(
        `Hex part of ObjectID should have 16 characters length, instead received '${hex}' with '${hex.length}' length`, 
        _SystemError
      );
    }

    const timestamp = date.getTime();
    if (timestamp < 0) {
      _logAndThrow(
        `Date should be above '1970-01-01', instead received '${date}' date with '${timestamp}' timestamp`, 
        _SystemError
      );
    }

    const seconds = timestamp / 1000;
    const hexSeconds = Math.floor(seconds)
      .toString(16)
      .padStart(8, "0");

    if (hexSeconds.length !== 8) {
      _logAndThrow(
        `Hex time part of ObjectID should have 8 characters length, instead received '${hexSeconds}' with '${hexSeconds.length}' length`, 
        _SystemError
      );
    }

    // 62649eca 6e72da17e710cd18
    // --time-- ------hex-------
    // ---8---- ------16--------
    return new BSON.ObjectId(hexSeconds + hex);
  };

  /**
   * Returns HEX part from `BSON.ObjectId`.
   */
  BSON.ObjectId.prototype.hex = function() {
    return this.toString().substring(8);
  }

  /**
   * Returns time part from `BSON.ObjectId` as `Date`.
   */
  BSON.ObjectId.prototype.date = function() {
    const timeHexString = this.toString().substring(0, 8);
    const timestamp = parseInt(timeHexString, 16) * 1000;
    return new Date(timestamp);
  }

  runtimeExtended = true;
}

///////////////////////////////////////////////////////////////////////////////// FUNCTIONS

function _logAndThrow(message, ErrorType) {
  if (ErrorType == null) { ErrorType = _SystemError; }
  _throwIfUndefinedOrNull(message, `logAndThrow message`, ErrorType);
  console.error(message);
  
  throw new ErrorType(message);
}

logAndThrow = _logAndThrow;

/**
 * @note Do not forget to use `return`!
 */
function _logAndReject(message, data) {
  _throwIfUndefinedOrNull(message, `_logAndReject message`);

  if (data != null) {
    console.error(`${message}: ${data}`);
  } else {
    console.error(message);
  }
  
  return Promise.reject(message);
}

logAndReject = _logAndReject;

const defaultExecutionLimit = 110;
const defaultSystemExecutionLimit = 115;
executionTimeoutErrorMessage = 'execution time limit reached';

/** Checks that we didn't exceed timeout and throws an error if so. */
function _checkExecutionTimeoutAndThrow(limit) {
  const timeLeft = _getExecutionTimeLeft(limit);
  if (timeLeft <= 0) {
    throw new _SystemError(executionTimeoutErrorMessage);
  } else {
    return timeLeft;
  }
}

checkExecutionTimeoutAndThrow = _checkExecutionTimeoutAndThrow;

function _getExecutionTimeLeft(limit) {
  if (typeof startDate === 'undefined') {
    startDate = new Date();
  }

  const endTime = new Date();
  const seconds = Math.round((endTime - startDate) / 1000);

  // One symbol full fetch takes 17.5s and we have only 120s function execution time so let's put some limit.
  if (limit == null) {
    limit = defaultExecutionLimit;
  }

  const timeLeft = limit - seconds;
  if (timeLeft <= 0) {
    console.log(`${executionTimeoutErrorMessage}. Execution time: ${seconds} seconds`);
  } else {
    console.logVerbose(`${limit - seconds} execution time left`);
  }

  return timeLeft;
}

getExecutionTimeLeft = _getExecutionTimeLeft;

function _throwIfNotObject(object, message, ErrorType) {
  _throwIfUndefinedOrNull(object, message, ErrorType);

  const type = typeof object;
  const objectType = Object.prototype.toString.call(object);
  if (type === 'object' || objectType === '[object Object]') { return object; }
  if (ErrorType == null) { ErrorType = _SystemError; }
  if (message == null) { message = ""; }
  
  throw new ErrorType(`Argument should be of the 'object' type. Instead, received '${objectType} (${type})'. ${message}`);
}

throwIfNotObject = _throwIfNotObject;

function _throwIfNotFunction(func, message, ErrorType) {
  _throwIfUndefinedOrNull(func, message, ErrorType);

  const type = typeof func;
  if (type === 'function') { return func; }
  if (ErrorType == null) { ErrorType = _SystemError; }
  if (message == null) { message = ""; }
  
  throw new ErrorType(`Argument should be of the 'function' type. Instead, received '${type}'. ${message}`);
}

throwIfNotFunction = _throwIfNotFunction;

function _throwIfNotString(object, message, ErrorType) {
  _throwIfUndefinedOrNull(object, message, ErrorType);

  const type = Object.prototype.toString.call(object);
  if (type === 'string' || type === '[object String]') { return object; }
  if (ErrorType == null) { ErrorType = _SystemError; }
  if (message == null) { message = ""; }
  
  throw new ErrorType(`Argument should be of the 'string' type. Instead, received '${type}'. ${message}`);
}

throwIfNotString = _throwIfNotString;

/**
 * Throws error with optional `message` if `object` is not an `Array`.
 * @param {object} object Object to check.
 * @param {string} message Optional error message to replace default one.
 * @param {Error} ErrorType Optional error type. `SystemError` by default.
 * @returns {object} Passed object if it's an `Array`.
 */
function _throwIfEmptyArray(object, message, ErrorType) {
  _throwIfNotArray(object, message, ErrorType);

  if (object.length > 0) { return object; }
  if (ErrorType == null) { ErrorType = _SystemError; }
  if (message == null) { message = ""; }

  throw new ErrorType(`Array is empty. ${message}`);
}

throwIfEmptyArray = _throwIfEmptyArray;

/**
 * Throws error with optional `message` if `object` is not an `Array`.
 * @param {object} object Object to check.
 * @param {string} message Optional error message to replace default one.
 * @param {Error} ErrorType Optional error type. `SystemError` by default.
 * @returns {object} Passed object if it's an `Array`.
 */
function _throwIfNotArray(object, message, ErrorType) {
  _throwIfUndefinedOrNull(object, message, ErrorType);

  const type = Object.prototype.toString.call(object);
  if (type === '[object Array]') { return object; }
  if (ErrorType == null) { ErrorType = _SystemError; }
  if (message == null) { message = ""; }
  
  throw new ErrorType(`Argument should be of the 'Array' type. Instead, received '${type}'. ${message}`);
}

throwIfNotArray = _throwIfNotArray;

function _throwIfNotNumber(object, message, ErrorType) {
  _throwIfUndefinedOrNull(object, message, ErrorType);

  const type = typeof object;
  const objectType = Object.prototype.toString.call(object);
  if (type === 'number' || objectType === '[object Number]') { return object; }
  if (ErrorType == null) { ErrorType = _SystemError; }
  if (message == null) { message = ""; }
  
  throw new ErrorType(`Argument should be of the 'number' type. Instead, received '${objectType} (${type})'. ${message}`);
}

throwIfNotNumber = _throwIfNotNumber;

function _throwIfNotDate(object, message, ErrorType) {
  _throwIfUndefinedOrNull(object, message, ErrorType);

  const type = Object.prototype.toString.call(object);
  if (type === '[object Date]') { return object; }
  if (ErrorType == null) { ErrorType = _SystemError; }
  if (message == null) { message = ""; }
  
  throw new ErrorType(`Argument should be of the 'Date' type. Instead, received '${type}'. ${message}`);
}

throwIfNotDate = _throwIfNotDate;

function _throwIfNotObjectId(object, message, ErrorType) {
  _throwIfUndefinedOrNull(object, message, ErrorType);

  const type = Object.prototype.toString.call(object);
  if (type === '[object ObjectId]') { return object; }
  if (ErrorType == null) { ErrorType = _SystemError; }
  if (message == null) { message = ""; }
  
  throw new ErrorType(`Argument should be of the 'ObjectId' type. Instead, received '${type}'. ${message}`);
}

throwIfNotObjectId = _throwIfNotObjectId;

/**
 * Throws error with optional `message` if `object` is `undefined` or `null`.
 * @param {object} object Object to check.
 * @param {string} message Optional additional error message.
 * @param {Error} ErrorType Optional error type. `SystemError` by default.
 * @returns {object} Passed object if it's defined and not `null`.
 */
function _throwIfUndefinedOrNull(object, message, ErrorType) {
  if (ErrorType == null) { ErrorType = _SystemError; }
  if (typeof object === 'undefined') {
    if (message == null) { message = ""; }
    _logAndThrow(`Argument is undefined. ${message}`, ErrorType);
    
  } else if (object === null) {
    if (message == null) { message = ""; }
    _logAndThrow(`Argument is null. ${message}`, ErrorType);
    
  } else {
    return object;
  }
}

throwIfUndefinedOrNull = _throwIfUndefinedOrNull;

getValueAndThrowfUndefined = function _getValueAndThrowfUndefined(object, key) {
  if (!object) {
    _logAndThrow(`Object undefined`);
    
  } else if (!key) {
    return object;

  } else if (!object[key]) {
    _logAndThrow(`Object's property undefined. Key: ${key}. Object: ${object}.`);
    
  } else {
    return object[key];
  }
};

///////////////////////////////////////////////////////////////////////////////// fetch.js

/**
 * Requests data from IEX cloud/sandbox depending on an environment. 
 * It switches between available tokens to evenly distribute the load.
 * @param {string} baseURL Base URL to use.
 * @param {string} api API to call.
 * @param {Object} queryParameters Query parameters.
 * @returns Parsed EJSON object.
 */
async function _fetch(baseURL, api, queryParameters) {
  _throwIfUndefinedOrNull(baseURL, `_fetch baseURL`);
  _throwIfUndefinedOrNull(api, `_fetch api`);

  let response = await _httpGET(baseURL, api, queryParameters);

  // Retry several times on retryable errors
  for (let step = 0; step < 10 && (response.retryable || response.possiblyRetryable(queryParameters)); step++) {
    let delay;
    if (response.retryDelay != null) {
      delay = response.retryDelay;
    } else {
      delay = (step + 1) * (500 + Math.random() * 1000);
    }

    console.log(`Received '${response.statusCode}' error with text '${response.string}'. Trying to retry after a '${delay}' delay.`);
    _checkExecutionTimeoutAndThrow(defaultSystemExecutionLimit - delay / 1000);
    await new Promise(r => setTimeout(r, delay));
    response = await _httpGET(baseURL, api, queryParameters);
  }
  
  if (response.statusCode === 200) {
    console.log(`Response for URL: ${response.url}`);
  } else {
    console.error(`Response status error '${response.statusCode}' : '${response.string}'`);
    throw response.toNetworkError();
  }
  
  const json = response.json;
  if (!json.length && json.error != null) {
    console.error(`Response error '${response.statusCode}' : '${response.string}'`);
    throw response.toNetworkError();
  }

  if (json.length && json.length > 1) {
    console.logVerbose(`Parse end. Objects count: ${json.length}`);
  } else {
    console.logVerbose(`Parse end`);
  }
  console.logData(`Response`, json);
  
  return json;
}

fetch = _fetch;

async function _httpGET(baseURL, api, queryParameters) {
  _throwIfUndefinedOrNull(baseURL, `_httpGET baseURL`);
  _throwIfUndefinedOrNull(api, `_httpGET api`);

  const url = _getURL(baseURL, api, queryParameters);
  console.log(`Request with URL: ${url}`);

  _checkExecutionTimeoutAndThrow(defaultSystemExecutionLimit);

  try {
    const response = await context.http.get({ url: url });
    return new _NetworkResponse(url, response);
  } catch(error) {
    throw new _SystemError(error.message.removeSensitiveData());
  }
}

function _getURL(baseURL, api, queryParameters) {
  _throwIfUndefinedOrNull(baseURL, `_getURL baseURL`);
  _throwIfUndefinedOrNull(api, `_getURL api`);

  let query;
  if (queryParameters) {
    const querystring = require('querystring');
    query = `${querystring.stringify(queryParameters)}`;
  } else {
    query = "";
  }

  const url = `${baseURL}${api}?${query}`;

  return url;
}

/**
 * Returns ticker symbols and ticker symbol IDs by symbol ticker name dictionary.
 * @param {[ShortSymbol]} shortSymbols Short symbol models.
 * @returns {[["AAPL"], {"AAPL":ObjectId}]} Returns array with ticker symbols as the first element and ticker symbol IDs by ticker symbol dictionary as the second element.
 */
 function _getTickersAndIDByTicker(shortSymbols) {
  _throwIfUndefinedOrNull(shortSymbols, `_getTickersAndIDByTicker shortSymbols`);
  const tickers = [];
  const idByTicker = {};
  for (const shortSymbol of shortSymbols) {
    const ticker = shortSymbol.t;
    _throwIfUndefinedOrNull(ticker, `_getTickersAndIDByTicker ticker`);
    tickers.push(ticker);
    idByTicker[ticker] = shortSymbol._id;
  }

  return [
    tickers,
    idByTicker
  ];
}

getTickersAndIDByTicker = _getTickersAndIDByTicker;

/** 
 * @returns {Promise<[ObjectId]>} Array of existing enabled symbol IDs from merged symbols database, e.g. [ObjectId("61b102c0048b84e9c13e454d")]
*/
async function _getExistingSymbolIDs() {
  const symbolsCollection = atlas.db("merged").collection("symbols");
  const supportedSymbolIDs = await symbolsCollection.distinct("_id", {});
  console.log(`Existing symbols (${supportedSymbolIDs.length})`);
  console.logData(`Existing symbols (${supportedSymbolIDs.length})`, supportedSymbolIDs);

  return supportedSymbolIDs;
};

getExistingSymbolIDs = _getExistingSymbolIDs;

/** 
 * @returns {Promise<[ObjectId]>} Array of existing enabled symbol IDs from merged symbols database, e.g. [ObjectId("61b102c0048b84e9c13e454d")]
*/
async function _getSupportedSymbolIDs() {
  const symbolsCollection = atlas.db("merged").collection("symbols");
  const supportedSymbolIDs = await symbolsCollection.distinct("_id", { "m.e": { $ne: false } });
  console.log(`Supported symbols (${supportedSymbolIDs.length})`);
  console.logData(`Supported symbols (${supportedSymbolIDs.length})`, supportedSymbolIDs);

  return supportedSymbolIDs;
}

getSupportedSymbolIDs = _getSupportedSymbolIDs;

///////////////////////////////////////////////////////////////////////////////// fetch.js

// EUR examples
// http://api.exchangeratesapi.io/v1/latest?access_key=3e5abac4ea1a6d6a306fee11759de63e
// http://data.fixer.io/api/latest?access_key=47e966a176f1449a35309057baac8f29

/**
 * Fetches to USD exchange rates.
 * @example https://openexchangerates.org/api/latest.json?app_id=b30ffad8d6b0439da92b3805191f7f40&base=USD
 * @returns {[ExchangeRate]} Array of requested objects.
 */
 async function _fetchExchangeRates() {
  const baseURL = "https://openexchangerates.org/api";
  const api = "/latest.json";
  const appID = context.values.get("exchange-rates-app-id");
  const baseCurrency = "USD";
  const url = `${baseURL}${api}?app_id=${appID}&base=${baseCurrency}`;
  console.log(`Exchange rates request with URL: ${url}`);
  var response = await context.http.get({ url: url });

  // Retry several times on retryable errors
  for (let step = 0; step < 10 && (response.status === '??????'); step++) {
    const delay = (step + 1) * (500 + Math.random() * 1000);
    console.log(`Received '${response.status}' error with text '${response.body.text()}'. Trying to retry after a '${delay}' delay.`);
    _checkExecutionTimeoutAndThrow(defaultSystemExecutionLimit - delay / 1000);
    await new Promise(r => setTimeout(r, delay));
    response = await context.http.get({ url: url });
  }
  
  if (response.status !== '200 OK') {
    _logAndThrow(`Response status error '${response.status}' : '${response.body.text()}'`);
  }
  
  const ejsonBody = EJSON.parse(response.body.text());
  if (ejsonBody.length && ejsonBody.length > 1) {
    console.logVerbose(`Parse end. Objects count: ${ejsonBody.length}`);
  } else {
    console.logVerbose(`Parse end. Object: ${response.body.text()}`);
  }

  // Fix data
  // https://github.com/mansourcodes/country-databases/blob/main/currency-details.json
  // https://en.wikipedia.org/wiki/Currency_sign_(typography)
  const additionalData = await _fetch(ENV.hostURL, '/currencies_info.json');
  const entries = Object.entries(ejsonBody.rates);
  const exchangeRates = [];
  for (const [currency, rate] of entries) {
    const exchangeRate = {};
    exchangeRate._id = currency.toUpperCase();

    if (rate != null && rate >= 0.0) {
      exchangeRate.r = BSON.Double(rate);
    } else {
      // Skip invalid exchange rates and presume previous valid.
      continue;
    }

    const currencySymbol = additionalData?.[exchangeRate._id]?.symbol_native;
    if (currencySymbol) {
      exchangeRate.s = currencySymbol;
    } else {
      // Fallback to generic currency symbol
      exchangeRate.s = "¤";
    }

    exchangeRates.push(exchangeRate);
  }

  return exchangeRates;
}

fetchExchangeRates = _fetchExchangeRates;

///////////////////////////////////////////////////////////////////////////////// UPDATE

async function _setUpdateDate(db, _id, date) {
  throwIfUndefinedOrNull(_id, `_setUpdateDate _id`);
  if (date == null) {
    date = new Date();
  }

  const collection = db.collection("updates");
  return await collection.updateOne(
    { _id: _id }, 
    { $set: { d: date }, $currentDate: { u: true } }, 
    { "upsert": true }
  )
};

setUpdateDate = _setUpdateDate;

///////////////////////////////////////////////////////////////////////////////// INITIALIZATION

const zeroPad = (num, places) => String(num).padStart(places, '0');

getDateLogString = function getDateLogString() {
  const date = new Date();
  const month = zeroPad(date.getMonth() + 1, 2);
  const day = zeroPad(date.getDate(), 2);
  const hours = zeroPad(date.getHours(), 2);
  const minutes = zeroPad(date.getMinutes(), 2);
  const seconds = zeroPad(date.getSeconds(), 2);
  const milliseconds = zeroPad(date.getMilliseconds(), 3);
  const dateString = `${month}.${day} ${hours}:${minutes}:${seconds}.${milliseconds} |`;
  
  return dateString;
};

exports = function() {
  if (typeof ENV === 'undefined') {
    const isIEXSandbox = context.values.get("base_url") === 'https://sandbox.iexapis.com/stable';
    ENV = {
<<<<<<< HEAD
      environment: "tests",
      hostURL: 'https://divtrackertestsv2-tsyqw.mongodbstitch.com',
=======
      environment: "sandbox-anton",
      hostURL: 'https://dtsandboxanton-nmfsd.mongodbstitch.com',
      isIEXProduction: !isIEXSandbox,
      isIEXSandbox: isIEXSandbox,
>>>>>>> de9a8852
      maxBulkSize: 5000,
    };

    Object.freeze(ENV);
  }

  if (typeof startDate === 'undefined') {
    startDate = new Date();
  }

  if (typeof atlas === 'undefined') {
    atlas = context.services.get("mongodb-atlas");
  }

  if (typeof db === 'undefined') {
    db = atlas.db("divtracker-v2");
  }

  // Available sources
  if (typeof sources === 'undefined') {
    /**
     * Sources in descending priority order. Higher priority became the main source on conflicts.
     */
    sources = [
      { field: 'f', name: 'fmp', db: atlas.db("fmp") },
      { field: 'i', name: 'iex', db: atlas.db("divtracker-v2") },
    ];

    sourceByName = sources.toDictionary('name');
  }

  // Adjusting console log
  if (!console.logCopy) {
    console.logCopy = console.log.bind(console);

    logDefault = true;
    console.log = function(message) {
      if (logDefault) {
        this.logCopy(getDateLogString(), message);
      }
    };
  }
  
  if (!console.errorCopy) {
    console.errorCopy = console.error.bind(console);
    logError = true;
    console.error = function(message) {
      if (logError) {
        const timePrefix = getDateLogString();
        const errorLogPrefix = `${timePrefix} [ ** ERRROR ** ]`;
        this.logCopy(errorLogPrefix, message);
        this.errorCopy(message);
      }
    };
  }
  
  if (!console.logVerbose) {
    logVerbose = false;
    console.logVerbose = function(message) {
      if (logVerbose) {
        this.logCopy(getDateLogString(), message);
      }
    };
  }
  
  if (!console.logData) {
    logData = false;
    console.logData = function(message, data) {
      if (logData) {
        this.logCopy(getDateLogString(), `${message}: ${data.stringify()}`);
      }
    };
  }

  extendRuntime();
  
  console.log("Imported utils");
};<|MERGE_RESOLUTION|>--- conflicted
+++ resolved
@@ -1902,15 +1902,10 @@
   if (typeof ENV === 'undefined') {
     const isIEXSandbox = context.values.get("base_url") === 'https://sandbox.iexapis.com/stable';
     ENV = {
-<<<<<<< HEAD
       environment: "tests",
       hostURL: 'https://divtrackertestsv2-tsyqw.mongodbstitch.com',
-=======
-      environment: "sandbox-anton",
-      hostURL: 'https://dtsandboxanton-nmfsd.mongodbstitch.com',
       isIEXProduction: !isIEXSandbox,
       isIEXSandbox: isIEXSandbox,
->>>>>>> de9a8852
       maxBulkSize: 5000,
     };
 
