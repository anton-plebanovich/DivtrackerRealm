--- conflicted
+++ resolved
@@ -1902,15 +1902,10 @@
   if (typeof ENV === 'undefined') {
     const isIEXSandbox = context.values.get("base_url") === 'https://sandbox.iexapis.com/stable';
     ENV = {
-<<<<<<< HEAD
       environment: "stage",
       hostURL: 'https://dtstage-ywxaz.mongodbstitch.com',
-=======
-      environment: "sandbox",
-      hostURL: 'https://divtrackersandbox-zlomz.mongodbstitch.com',
       isIEXProduction: !isIEXSandbox,
       isIEXSandbox: isIEXSandbox,
->>>>>>> e5b62ad7
       maxBulkSize: 5000,
     };
 
