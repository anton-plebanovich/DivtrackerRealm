--- conflicted
+++ resolved
@@ -1902,15 +1902,10 @@
   if (typeof ENV === 'undefined') {
     const isIEXSandbox = context.values.get("base_url") === 'https://sandbox.iexapis.com/stable';
     ENV = {
-<<<<<<< HEAD
       environment: "sandbox",
       hostURL: 'https://divtrackersandbox-zlomz.mongodbstitch.com',
-=======
-      environment: "tests",
-      hostURL: 'https://divtrackertestsv2-tsyqw.mongodbstitch.com',
       isIEXProduction: !isIEXSandbox,
       isIEXSandbox: isIEXSandbox,
->>>>>>> 3a18fc7f
       maxBulkSize: 5000,
     };
 
