
// addTransactionsV2.js

// https://docs.mongodb.com/manual/reference/method/Bulk.find.upsert/
// https://docs.mongodb.com/realm/mongodb/actions/collection.bulkWrite/
// https://docs.mongodb.com/realm/mongodb/actions/collection.insertMany/

/**
 * @example 
<<<<<<< HEAD
   context.user.id = '615955b47e2079114597d16c';
=======
   context.user.id = '614b283c15a0dc11514db030';
>>>>>>> bc098bd4
   exports([{"a":1.1,"d":"2021-12-08T21:00:00.000+00:00","p":320.1,"s":new BSON.ObjectId("61b102c0048b84e9c13e4564")}]);
 */
exports = async function(transactions, replace) {
  context.functions.execute("iexUtils");

  throwIfEmptyArray(
    transactions, 
    `Please pass non-empty transactions array as the first argument.`, 
    UserError
  );

  if (replace == null) {
    replace = false;
  }

  const userID = context.user.id;

  // Delete old if needed
  const transactionsCollection = db.collection("transactions");
  if (replace) {
    if (userID != null, userID.length === 24) {
      console.log(`Removing old user transactions`);
      await transactionsCollection.deleteMany({ _: userID });
    } else {
      throw new UserError(`Unable to replace transactions for userID: ${userID}`);
    }
  } else {
    console.log(`Replace is not needed`);
  }

  console.log(`Adding transactions (${transactions.length}) for user '${userID}'`);

  // Add `_` key if missing
  transactions.forEach(transaction => {
    if (transaction._ == null) {
      transaction._ = userID;
    }
  });

  // Check
  await context.functions
    .execute("checkUserTransactionsV2", userID, transactions)
    .mapErrorToUser();

  // Load missing data first
  await context.functions.execute("loadMissingDataV2", transactions);

  // Data is loaded we can safely insert our transactions
  const returnResult = await transactionsCollection.insertMany(transactions).mapErrorToSystem();
  console.logVerbose(`Result: ${returnResult.stringify()}`);
};<|MERGE_RESOLUTION|>--- conflicted
+++ resolved
@@ -7,11 +7,7 @@
 
 /**
  * @example 
-<<<<<<< HEAD
    context.user.id = '615955b47e2079114597d16c';
-=======
-   context.user.id = '614b283c15a0dc11514db030';
->>>>>>> bc098bd4
    exports([{"a":1.1,"d":"2021-12-08T21:00:00.000+00:00","p":320.1,"s":new BSON.ObjectId("61b102c0048b84e9c13e4564")}]);
  */
 exports = async function(transactions, replace) {
