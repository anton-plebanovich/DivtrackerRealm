--- conflicted
+++ resolved
@@ -7,11 +7,7 @@
 
 /**
  * @example 
-<<<<<<< HEAD
    context.user.id = '614b283c15a0dc11514db030';
-=======
-   context.user.id = '61ae5154d9b3cb9ea55ec5c6';
->>>>>>> 9dd33ca5
    exports([{"a":1.1,"d":new Date(1636089825657),"e":"NYS","p":320.1,"s":"LMT"}]);
  */
 exports = async function(transactions) {
