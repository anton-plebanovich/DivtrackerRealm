--- conflicted
+++ resolved
@@ -13,12 +13,8 @@
   context.functions.execute("utils");
   
   let uniqueIDs;
-<<<<<<< HEAD
-  if (transactions) {
-=======
   const transactionsType = Object.prototype.toString.call(transactions);
   if (transactions && transactionsType === '[object Array]') {
->>>>>>> 4779c1d7
     uniqueIDs = transactions
       .map(x => `${x.s}:${x.e}`)
       .distinct();
