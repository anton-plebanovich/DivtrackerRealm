--- conflicted
+++ resolved
@@ -445,15 +445,6 @@
         dividend.p = _getOpenDate(fmpDividend.paymentDate);
         dividend.s = symbolID;
 
-<<<<<<< HEAD
-        if (fmpDividend.dividend != null) {
-          dividend.a = BSON.Double(fmpDividend.dividend);
-
-        } else if (fmpDividend.adjDividend != null) {
-          // Workaround, some records doesn't have `dividend` and it looks like `adjDividend` may be used if there were no splits.
-          // We can improve this later using splits info but just using `adjDividend` as is for now.
-          dividend.a = BSON.Double(fmpDividend.adjDividend);
-=======
         const amount = _getFmpDividendAmount(fmpDividend);
         if (amount == null) {
           console.error(`No amount for dividend ${symbolID}: ${fmpDividend.stringify()}`)
@@ -461,7 +452,6 @@
 
         } else {
           dividend.a = amount;
->>>>>>> bb3bf931
         }
     
         return dividend;
