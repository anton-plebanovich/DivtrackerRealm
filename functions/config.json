[
    {
        "name": "addTransactions",
        "private": false,
        "run_as_system": true
    },
    {
        "name": "checkTransactionForChangeEvent",
        "private": true
    },
    {
        "name": "checkTransactions",
        "private": false
    },
    {
        "name": "checkUserTransactions",
        "private": false
    },
    {
        "name": "eraseData",
        "private": false
    },
    {
        "name": "loadMissingData",
        "private": false
    },
    {
        "name": "loadMissingDataForChangeEvent",
        "private": false
    },
    {
        "name": "loadMissingDataForSymbol",
        "private": false,
        "run_as_system": true
    },
    {
        "name": "loadMissingDataForUser",
        "private": false
    },
    {
        "name": "loadMissingDividendsForSymbol",
        "private": false
    },
    {
        "name": "login",
        "private": false
    },
    {
        "name": "migration",
        "private": false
    },
    {
        "name": "playground",
        "private": false
    },
    {
        "name": "testAddTransactions",
        "private": false,
        "run_as_system": true
    },
    {
        "name": "updateCompanies",
        "private": false
    },
    {
        "name": "updateDividends",
        "private": false
    },
    {
        "name": "updatePrices",
        "private": false
    },
    {
        "name": "updateQuotes",
        "private": false
    },
    {
        "name": "updateSplits",
        "private": false
    },
    {
<<<<<<< HEAD
=======
        "name": "updateSymbols",
        "private": true
    },
    {
>>>>>>> 12dc0a45
        "name": "utils",
        "private": false
    }
]<|MERGE_RESOLUTION|>--- conflicted
+++ resolved
@@ -54,11 +54,6 @@
         "private": false
     },
     {
-        "name": "testAddTransactions",
-        "private": false,
-        "run_as_system": true
-    },
-    {
         "name": "updateCompanies",
         "private": false
     },
@@ -79,13 +74,10 @@
         "private": false
     },
     {
-<<<<<<< HEAD
-=======
         "name": "updateSymbols",
         "private": true
     },
     {
->>>>>>> 12dc0a45
         "name": "utils",
         "private": false
     }
