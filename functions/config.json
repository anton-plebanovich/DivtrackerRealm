[
    {
        "name": "addTransactionsV2",
        "private": false,
        "run_as_system": true
    },
    {
        "name": "checkTransactionsV2",
        "private": true
    },
    {
        "name": "checkUserTransactionsV2",
        "private": true
    },
    {
        "name": "eraseData",
        "private": true
    },
    {
        "name": "fmpDelete",
        "private": true
    },
    {
        "name": "fmpGetData",
        "private": false,
        "run_as_system": true
    },
    {
        "name": "fmpLoadMissingData",
        "private": true
    },
    {
        "name": "fmpUpdateCompanies",
        "private": true
    },
    {
        "name": "fmpUpdateDividends",
        "private": true
    },
    {
        "name": "fmpUpdatePrices",
        "private": true
    },
    {
        "name": "fmpUpdateQuotes",
        "private": true
    },
    {
        "name": "fmpUpdateSplits",
        "private": true
    },
    {
        "name": "fmpUpdateSymbols",
        "private": true
    },
    {
        "name": "fmpUtils",
        "private": true
    },
    {
        "name": "getData",
        "private": false,
        "run_as_system": true
    },
    {
        "name": "getDataV2",
        "private": false,
        "run_as_system": true
    },
    {
        "name": "iexUtils",
        "private": true
    },
    {
        "name": "loadMissingDataV2",
        "private": true
    },
    {
        "name": "login",
        "private": false
    },
    {
        "name": "mergedUpdateSymbols",
        "private": true
    },
    {
        "name": "migrations",
        "private": true
    },
    {
        "name": "playground",
        "private": true
    },
    {
<<<<<<< HEAD
=======
        "name": "testAddTransactions",
        "private": true,
        "run_as_system": true
    },
    {
        "name": "testAddTransactionsMultipleDuplicated",
        "private": true,
        "run_as_system": true
    },
    {
        "name": "testAddTransactionsMultipleRandom",
        "private": true,
        "run_as_system": true
    },
    {
        "name": "testExtensions",
        "private": true,
        "run_as_system": true
    },
    {
        "name": "testFMPUpdates",
        "private": true,
        "run_as_system": true
    },
    {
        "name": "testGetData",
        "private": true,
        "run_as_system": true
    },
    {
        "name": "testIEXUpdates",
        "private": true,
        "run_as_system": true
    },
    {
        "name": "testSymbolUpdates",
        "private": true,
        "run_as_system": true
    },
    {
        "name": "testUtils",
        "private": true,
        "run_as_system": true
    },
    {
>>>>>>> 92eafbff
        "name": "updateCompaniesV2",
        "private": true
    },
    {
        "name": "updateDividendsFuture",
        "private": true
    },
    {
        "name": "updateDividendsPast",
        "private": true
    },
    {
        "name": "updateExchangeRatesV2",
        "private": true
    },
    {
        "name": "updatePricesV2",
        "private": true
    },
    {
        "name": "updateQuotesV2",
        "private": true
    },
    {
        "name": "updateSplitsV2",
        "private": true
    },
    {
        "name": "updateSymbolsV2",
        "private": true
    },
    {
        "name": "utils",
        "private": true
    }
]<|MERGE_RESOLUTION|>--- conflicted
+++ resolved
@@ -92,54 +92,6 @@
         "private": true
     },
     {
-<<<<<<< HEAD
-=======
-        "name": "testAddTransactions",
-        "private": true,
-        "run_as_system": true
-    },
-    {
-        "name": "testAddTransactionsMultipleDuplicated",
-        "private": true,
-        "run_as_system": true
-    },
-    {
-        "name": "testAddTransactionsMultipleRandom",
-        "private": true,
-        "run_as_system": true
-    },
-    {
-        "name": "testExtensions",
-        "private": true,
-        "run_as_system": true
-    },
-    {
-        "name": "testFMPUpdates",
-        "private": true,
-        "run_as_system": true
-    },
-    {
-        "name": "testGetData",
-        "private": true,
-        "run_as_system": true
-    },
-    {
-        "name": "testIEXUpdates",
-        "private": true,
-        "run_as_system": true
-    },
-    {
-        "name": "testSymbolUpdates",
-        "private": true,
-        "run_as_system": true
-    },
-    {
-        "name": "testUtils",
-        "private": true,
-        "run_as_system": true
-    },
-    {
->>>>>>> 92eafbff
         "name": "updateCompaniesV2",
         "private": true
     },
