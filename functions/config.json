--- conflicted
+++ resolved
@@ -50,8 +50,6 @@
         "private": true
     },
     {
-<<<<<<< HEAD
-=======
         "name": "syncV1toV2Settings",
         "private": true
     },
@@ -60,17 +58,6 @@
         "private": true
     },
     {
-        "name": "testAddTransactions",
-        "private": true,
-        "run_as_system": true
-    },
-    {
-        "name": "testUpdates",
-        "private": true,
-        "run_as_system": true
-    },
-    {
->>>>>>> 9dd33ca5
         "name": "updateCompanies",
         "private": true
     },
