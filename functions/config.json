--- conflicted
+++ resolved
@@ -33,44 +33,6 @@
         "private": true
     },
     {
-<<<<<<< HEAD
-        "name": "syncV1toV2Settings",
-        "private": true
-    },
-    {
-        "name": "syncV1toV2Transaction",
-        "private": true
-    },
-    {
-        "name": "updateCompanies",
-        "private": true
-=======
-        "name": "testAddTransactions",
-        "private": true,
-        "run_as_system": true
-    },
-    {
-        "name": "testAddTransactionsMultipleDuplicated",
-        "private": true,
-        "run_as_system": true
-    },
-    {
-        "name": "testAddTransactionsMultipleRandom",
-        "private": true,
-        "run_as_system": true
-    },
-    {
-        "name": "testUpdates",
-        "private": true,
-        "run_as_system": true
-    },
-    {
-        "name": "testUtils",
-        "private": true,
-        "run_as_system": true
->>>>>>> 115c42a2
-    },
-    {
         "name": "updateCompaniesV2",
         "private": true
     },
