
// migrations.js

// https://docs.mongodb.com/realm/mongodb/actions/collection.count/
// https://docs.mongodb.com/realm/mongodb/actions/collection.insertMany/
// https://docs.mongodb.com/realm/mongodb/actions/collection.updateMany/
// https://docs.mongodb.com/manual/reference/operator/update/unset/
// https://docs.mongodb.com/manual/reference/method/db.collection.initializeOrderedBulkOp/
// https://docs.mongodb.com/manual/reference/method/Bulk.find.removeOne/
// https://docs.mongodb.com/manual/reference/method/Bulk.insert/

// V2 roll out
// - Deploy: V2 deploy
// - Manual: Run V1 -> V2 data migration

// V1 deprecation phase 1
// - V1 -> V2 settings sync is broken for an array so we might want to check if data is not lost.
// - V1 functions and triggers should be removed
// - V1 data should be erased in all collections
// - Check that V2 data is properly fetched, e.g. enough dividends and historical prices

// V1 deprecation phase 2
// - Manual: Disable sync
// - Manual: Drop `divtracker` database
// - Manual: Run partition key migration
// - Deploy: New schemes, function, and sync that are using optional _ partition key. V1 schemes remove.

exports = async function() {
  context.functions.execute("utilsV2");

  try {
    await v2DatabaseFillMigration();
  } catch(error) {
    console.error(error);
  }
};

async function v2DatabaseFillMigration() {
  const v2SymbolsCollection = db.collection('symbols');

  // Fetch V2 exchange rates and symbols if needed
  if (await v2SymbolsCollection.count() <= 0) {
    // Insert disabled PCI symbol
    const pciJSON = EJSON.parse('{"_id":{"$oid":"61b102c0048b84e9c13e6429"},"symbol":"PCI","exchange":"XNYS","exchangeSuffix":"","exchangeName":"New York Stock Exchange Inc","exchangeSegment":"XNYS","exchangeSegmentName":"New York Stock Exchange Inc","name":"PIMCO Dynamic Credit and Mortgage Income Fund","type":"cs","iexId":"IEX_5151505A56372D52","region":"US","currency":"USD","isEnabled":false,"figi":"BBG003GFZWD9","cik":"0001558629","lei":"549300Q41U0QIEXCOU14"}');
    const iexSymbols = iex.collection('symbols');
    await iexSymbols.insertOne(pciJSON);

    await Promise.all([
      context.functions.execute("updateExchangeRatesV2"),
      context.functions.execute("updateSymbolsV2")
    ]);
  }

  checkExecutionTimeout();
  const v2Symbols = await v2SymbolsCollection.find().toArray();
  const idByTicker = {};
  for (const v2Symbol of v2Symbols) {
    const ticker = v2Symbol.t;
    idByTicker[ticker] = v2Symbol._id;
  }

  const invalidEntitesFind = { $regex: ":(NAS|NYS|POR|USAMEX|USBATS|USPAC)" };

  checkExecutionTimeout();
  await fillV2CompanyCollectionMigration(idByTicker, invalidEntitesFind);
  checkExecutionTimeout();
  await fillV2DividendsCollectionMigration(idByTicker, invalidEntitesFind);
  checkExecutionTimeout();
  await fillV2HistoricalPricesCollectionMigration(idByTicker, invalidEntitesFind);
  checkExecutionTimeout();
  await fillV2PreviousDayPricesCollectionMigration(idByTicker, invalidEntitesFind);
  checkExecutionTimeout();
  await fillV2QoutesCollectionMigration(idByTicker, invalidEntitesFind);
  checkExecutionTimeout();
  await fillV2SettingsCollectionMigration(idByTicker, invalidEntitesFind);
  checkExecutionTimeout();
  await fillV2SplitsCollectionMigration(idByTicker, invalidEntitesFind);
  checkExecutionTimeout();
  await fillV2TransactionsCollectionMigration(idByTicker, invalidEntitesFind);
}

async function fillV2CompanyCollectionMigration(idByTicker, invalidEntitesFind) {
  const v1Collection = atlas.db("divtracker").collection('companies');

  // Check that data is valid
  const invalidEntities = await v1Collection.count({ _id: invalidEntitesFind });
  if (invalidEntities > 0) {
    throw `Found ${invalidEntities} invalid entities for V1 companies`;
  }
  
  const v1Companies = await v1Collection.find().toArray();
  /** V1
  {
    "_id": "AAPL:NAS",
    "_p": "P",
    "n": "Apple Inc",
    "s": "ap u MftrtEniiclorCrecmuc oaengtnu",
    "t": "cs"
  }
  */

  /** V2
  {
    "_id": {
      "$oid": "61b102c0048b84e9c13e4564"
    },
    "_p": "2",
    "i": "uric nrro uaetnMotuial etnCcgcmfpE",
    "n": "Apple Inc",
    "t": "cs"
  }
  */
  const v2Companies = v1Companies
    .map(v1Company => {
      // AAPL:XNAS -> AAPL
      const ticker = v1Company._id.split(':')[0];
      const symbolID = idByTicker[ticker];
      if (symbolID == null) {
        throw `Unknown V1 ticker '${ticker}' for company ${v1Company.stringify()}`;
      }

      const v2Company = {};
      v2Company._id = symbolID;
      v2Company._p = "2";
      v2Company.i = v1Company.s;
      v2Company.n = v1Company.n;
      v2Company.t = v1Company.t;

      return v2Company;
    });

  const v2Collection = db.collection('companies');

  // Delete existing if any to prevent duplication
  await v2Collection.deleteMany({});

  return await v2Collection.insertMany(v2Companies);
}

async function fillV2DividendsCollectionMigration(idByTicker, invalidEntitesFind) {
  const v1Collection = atlas.db("divtracker").collection('dividends');

  // Check that data is valid
  const invalidEntities = await v1Collection.count({ _i: invalidEntitesFind });
  if (invalidEntities > 0) {
    throw `Found ${invalidEntities} invalid entities for V1 dividends`;
  }

  const v1Dividends = await v1Collection.find().toArray();
  /** V1
  {
    "_i": "ABBV:XNYS",
    "_id": {
      "$oid": "61b4ec78e9bd6c27860a5b47"
    },
    "_p": "P",
    "a": {
      "$numberDouble": "1.42"
    },
    "d": {
      "$date": {
        "$numberLong": "1635085800000"
      }
    },
    "e": {
      "$date": {
        "$numberLong": "1641825000000"
      }
    },
    "f": "q",
    "p": {
      "$date": {
        "$numberLong": "1644589800000"
      }
    }
  }
  */
  
  /** V2
  {
    "_id": {
      "$oid": "61b4ec78e9bd6c27860a5b47"
    },
    "_p": "2",
    "a": {
      "$numberDouble": "1.42"
    },
    "d": {
      "$date": {
        "$numberLong": "1635085800000"
      }
    },
    "e": {
      "$date": {
        "$numberLong": "1641825000000"
      }
    },
    "f": "q",
    "p": {
      "$date": {
        "$numberLong": "1644589800000"
      }
    },
    "s": {
      "$oid": "61b102c0048b84e9c13e456f"
    }
  }
  */
  const v2Dividends = v1Dividends
    .map(v1Dividend => {
      // AAPL:XNAS -> AAPL
      const ticker = v1Dividend._i.split(':')[0];
      const symbolID = idByTicker[ticker];
      if (symbolID == null) {
        throw `Unknown V1 ticker '${ticker}' for dividend ${v1Dividend.stringify()}`;
      }

      const v2Dividend = {};
      v2Dividend._id = v1Dividend._id;
      v2Dividend._p = "2";
      v2Dividend.a = v1Dividend.a;
      v2Dividend.c = v1Dividend.c;
      v2Dividend.d = v1Dividend.d;
      v2Dividend.e = v1Dividend.e;
      v2Dividend.f = v1Dividend.f;
      v2Dividend.p = v1Dividend.p;
      v2Dividend.s = symbolID;

      return v2Dividend;
    });

  const v2Collection = db.collection('dividends');

  // Delete existing if any to prevent duplication
  await v2Collection.deleteMany({});

  return await v2Collection.insertMany(v2Dividends);
}

async function fillV2HistoricalPricesCollectionMigration(idByTicker, invalidEntitesFind) {
  const v1Collection = atlas.db("divtracker").collection('historical-prices');

  // Check that data is valid
  const invalidEntities = await v1Collection.count({ _i: invalidEntitesFind });
  if (invalidEntities > 0) {
    throw `Found ${invalidEntities} invalid entities for V1 historical prices`;
  }

  const v1HistoricalPrices = await v1Collection.find().toArray();
  /** V1
  {
    "_i": "AAPL:XNAS",
    "_id": {
      "$oid": "61b4ec77e9bd6c27860a4c2b"
    },
    "_p": "P",
    "c": {
      "$numberDouble": "28.516"
    },
    "d": {
      "$date": {
        "$numberLong": "1449867600000"
      }
    }
  }
  */
  
  /** V2
  {
    "_id": {
      "$oid": "61b4ec77e9bd6c27860a4c2b"
    },
    "_p": "2",
    "c": {
      "$numberDouble": "28.516"
    },
    "d": {
      "$date": {
        "$numberLong": "1449867600000"
      }
    },
    "s": {
      "$oid": "61b102c0048b84e9c13e4564"
    }
  }
  */
  const v2HistoricalPrices = v1HistoricalPrices
    .map(v1HistoricalPrice => {
      // AAPL:XNAS -> AAPL
      const ticker = v1HistoricalPrice._i.split(':')[0];
      const symbolID = idByTicker[ticker];
      if (symbolID == null) {
        throw `Unknown V1 ticker '${ticker}' for historical price ${v1HistoricalPrice.stringify()}`;
      }

      const v2HistoricalPrice = {};
      v2HistoricalPrice._id = v1HistoricalPrice._id;
      v2HistoricalPrice._p = "2";
      v2HistoricalPrice.c = v1HistoricalPrice.c;
      v2HistoricalPrice.d = v1HistoricalPrice.d;
      v2HistoricalPrice.s = symbolID;

      return v2HistoricalPrice;
    });

  const v2Collection = db.collection('historical-prices');

  // Delete existing if any to prevent duplication
  await v2Collection.deleteMany({});

  return await v2Collection.insertMany(v2HistoricalPrices);
}

async function fillV2PreviousDayPricesCollectionMigration(idByTicker, invalidEntitesFind) {
  const v1Collection = atlas.db("divtracker").collection('previous-day-prices');

  // Check that data is valid
  const invalidEntities = await v1Collection.count({ _id: invalidEntitesFind });
  if (invalidEntities > 0) {
    throw `Found ${invalidEntities} invalid entities for V1 previous day prices`;
  }

  const v1PreviousDayPrices = await v1Collection.find().toArray();
  /** V1
  {
    "_id": "AAPL:XNAS",
    "_p": "P",
    "c": {
      "$numberDouble": "182.37"
    }
  }
  */

  /** V2
  {
    "_id": {
      "$oid": "61b102c0048b84e9c13e4564"
    },
    "_p": "2",
    "c": {
      "$numberDouble": "182.37"
    }
  }
  */
  const v2PreviousDayPrices = v1PreviousDayPrices
    .map(v1PreviousDayPrice => {
      // AAPL:XNAS -> AAPL
      const ticker = v1PreviousDayPrice._id.split(':')[0];
      const symbolID = idByTicker[ticker];
      if (symbolID == null) {
        throw `Unknown V1 ticker '${ticker}' for previous day price ${v1PreviousDayPrice.stringify()}`;
      }

      const v2PreviousDayPrices = {};
      v2PreviousDayPrices._id = symbolID;
      v2PreviousDayPrices._p = "2";
      v2PreviousDayPrices.c = v1PreviousDayPrice.c;

      return v2PreviousDayPrices;
    });

  const v2Collection = db.collection('previous-day-prices');

  // Delete existing if any to prevent duplication
  await v2Collection.deleteMany({});

  return await v2Collection.insertMany(v2PreviousDayPrices);
}

async function fillV2QoutesCollectionMigration(idByTicker, invalidEntitesFind) {
  const v1Collection = atlas.db("divtracker").collection('quotes');

  // Check that data is valid
  const invalidEntities = await v1Collection.count({ _id: invalidEntitesFind });
  if (invalidEntities > 0) {
    throw `Found ${invalidEntities} invalid entities for V1 quotes`;
  }

  const v1Qoutes = await v1Collection.find().toArray();
  /** V1
  {
    "_id": "AAPL:XNAS",
    "_p": "P",
    "d": {
      "$date": {
        "$numberLong": "1653148017600"
      }
    },
    "l": {
      "$numberDouble": "179.87"
    },
    "p": {
      "$numberDouble": "16.17"
    }
  }
  */

  /** V2
  {
    "_id": {
      "$oid": "61b102c0048b84e9c13e4564"
    },
    "_p": "2",
    "l": {
      "$numberDouble": "179.87"
    },
    "p": {
      "$numberDouble": "16.17"
    }
  }
  */
  const v2Qoutes = v1Qoutes
    .map(v1Qoute => {
      // AAPL:XNAS -> AAPL
      const ticker = v1Qoute._id.split(':')[0];
      const symbolID = idByTicker[ticker];
      if (symbolID == null) {
        throw `Unknown V1 ticker '${ticker}' for quote ${v1Qoute.stringify()}`;
      }

      const v2Qoute = {};
      v2Qoute._id = symbolID;
      v2Qoute._p = "2";
      v2Qoute.l = v1Qoute.l;
      v2Qoute.p = v1Qoute.p;

      return v2Qoute;
    });

  const v2Collection = db.collection('quotes');

  // Delete existing if any to prevent duplication
  await v2Collection.deleteMany({});

  return await v2Collection.insertMany(v2Qoutes);
}

async function fillV2SettingsCollectionMigration(idByTicker, invalidEntitesFind) {
  const v1Collection = atlas.db("divtracker").collection('settings');

  // Check that data is valid
  const invalidEntities = await v1Collection.count({ "ts.i": invalidEntitesFind });
  if (invalidEntities > 0) {
    throw `Found ${invalidEntities} invalid entities for V1 settings`;
  }

  const v1Settings = await v1Collection.find().toArray();
  /** V1
  {
    "_id": {
      "$oid": "6107f99b395f4a2a8b092a1d"
    },
    "_p": "6107f89fc6a9d2fb9106915e",
    "ce": true,
    "g": {
      "$numberLong": "1000"
    },
    "t": {
      "$numberDouble": "0.13"
    },
    "te": true,
    "ts": [
      {
        "i": "ACN:XNYS",
        "t": {
          "$numberDouble": "0.25"
        }
      },
      {
        "i": "KNOP:XNYS",
        "t": {
          "$numberDouble": "0.3"
        }
      },
      {
        "i": "PBA:XNYS",
        "t": {
          "$numberDouble": "0.15"
        }
      },
      {
        "i": "ENB:XNYS",
        "t": {
          "$numberDouble": "0.15"
        }
      },
      {
        "i": "SPG:XNYS",
        "t": {
          "$numberDouble": "0.13"
        }
      }
    ]
  }
  */

  /** V2
  {
    "_id": {
      "$oid": "6107f99b395f4a2a8b092a1d"
    },
    "_p": "2",
    "ce": true,
    "g": {
      "$numberLong": "1000"
    },
    "t": {
      "$numberDouble": "0.13"
    },
    "te": true,
    "ts": [
      {
        "s": {
          "$oid": "61b102c0048b84e9c13e45b5"
        },
        "t": {
          "$numberDouble": "0.25"
        }
      },
      {
        "s": {
          "$oid": "61b102c0048b84e9c13e5cf1"
        },
        "t": {
          "$numberDouble": "0.3"
        }
      },
      {
        "s": {
          "$oid": "61b102c0048b84e9c13e63f6"
        },
        "t": {
          "$numberDouble": "0.15"
        }
      },
      {
        "s": {
          "$oid": "61b102c0048b84e9c13e51f7"
        },
        "t": {
          "$numberDouble": "0.15"
        }
      },
      {
        "s": {
          "$oid": "61b102c0048b84e9c13e6aca"
        },
        "t": {
          "$numberDouble": "0.13"
        }
      }
    ]
  }
  */
  const v2Settings = v1Settings
    .map(v1Settings => {
      const v2Settings = {};
      v2Settings._id = v1Settings._id;
      v2Settings._p = v1Settings._p;
      v2Settings.ce = v1Settings.ce;
      v2Settings.g = v1Settings.g;
      v2Settings.te = v1Settings.te;
      v2Settings.t = v1Settings.t;

      if (v1Settings.ts != null) {
        v2Settings.ts = v1Settings.ts.map(v1Taxes => {
          // AAPL:XNAS -> AAPL
          const ticker = v1Taxes.i.split(':')[0];
<<<<<<< HEAD
          const symbolID = v2Symbols.find(x => x.t === ticker)._id;
=======
          const symbolID = idByTicker[ticker];
>>>>>>> 35f2f9e9
          if (symbolID == null) {
            throw `Unknown V1 ticker '${ticker}' for settings ${v1Settings.stringify()}`;
          }
  
          const v2Taxes = {};
          v2Taxes.s = symbolID;
          v2Taxes.t = v1Taxes.t;
  
          return v2Taxes;
        });
      }

      return v2Settings;
    });

  const v2Collection = db.collection('settings');

  // We execute everything in bulk to prevent insertions between delete and insert due to sync triggers
  const bulk = v2Collection.initializeOrderedBulkOp();

  // Delete existing if any to prevent duplication.
  bulk.find({}).remove();

  v2Settings.forEach(x => bulk.insert(x));

  return await bulk.safeExecute();
}

async function fillV2SplitsCollectionMigration(idByTicker, invalidEntitesFind) {
  const v1Collection = atlas.db("divtracker").collection('splits');

  // Check that data is valid
  const invalidEntities = await v1Collection.count({ _i: invalidEntitesFind });
  if (invalidEntities > 0) {
    throw `Found ${invalidEntities} invalid entities for V1 splits`;
  }

  const v1Splits = await v1Collection.find().toArray();
  /** V1
  {
    "_id": {
      "$oid": "61b4ec72e9bd6c27860a4627"
    },
    "_i": "AAPL:XNAS",
    "e": {
      "$date": {
        "$numberLong": "1597761000000"
      }
    },
    "_p": "P",
    "r": {
      "$numberDouble": "0.26"
    }
  }
  */

  /** V2
  {
    "_id": {
      "$oid": "61b4ec72e9bd6c27860a4627"
    },
    "_p": "2",
    "e": {
      "$date": {
        "$numberLong": "1597761000000"
      }
    },
    "r": {
      "$numberDouble": "0.26"
    },
    "s": {
      "$oid": "61b102c0048b84e9c13e4564"
    }
  }
  */
  const v2Splits = v1Splits
    .map(v1Split => {
      // AAPL:XNAS -> AAPL
      const ticker = v1Split._i.split(':')[0];
      const symbolID = idByTicker[ticker];
      if (symbolID == null) {
        throw `Unknown V1 ticker '${ticker}' for split ${v1Split.stringify()}`;
      }

      const v2Split = {};
      v2Split._id = v1Split._id;
      v2Split._p = "2";
      v2Split.e = v1Split.e;
      v2Split.r = v1Split.r;
      v2Split.s = symbolID;

      return v2Split;
    });

  const v2Collection = db.collection('splits');

  // Delete existing if any to prevent duplication
  await v2Collection.deleteMany({});

  return await v2Collection.insertMany(v2Splits);
}

async function fillV2TransactionsCollectionMigration(idByTicker, invalidEntitesFind) {
  const v1Collection = atlas.db("divtracker").collection('transactions');

  // Fixing regex
  invalidEntitesFind.$regex = `^${invalidEntitesFind.$regex.substring(1)}$`;

  // Check that data is valid.
  const invalidEntities = await v1Collection.count({ e: invalidEntitesFind });
  if (invalidEntities > 0) {
    throw `Found ${invalidEntities} invalid entities for V1 transactions`;
  }

  const v1Transactions = await v1Collection.find().toArray();
  /** V1
  {
    "_id": {
      "$oid": "61b4ec80b3083dd2cac32eb7"
    },
    "_p": "619c69468f19308bae927d4e",
    "a": {
      "$numberDouble": "25.1146"
    },
    "c": {
      "$numberDouble": "0.1"
    },
    "d": {
      "$date": {
        "$numberLong": "1596905100000"
      }
    },
    "e": "XNAS",
    "p": {
      "$numberDouble": "95.43"
    },
    "s": "AAPL"
  }
  */

  /** V2
  {
    "_id": {
      "$oid": "61b4ec80b3083dd2cac32eb7"
    },
    "_p": "2",
    "a": {
      "$numberDouble": "25.1146"
    },
    "c": {
      "$numberDouble": "0.1"
    },
    "d": {
      "$date": {
        "$numberLong": "1596905100000"
      }
    },
    "p": {
      "$numberDouble": "95.43"
    },
    "s": {
      "$oid": "61b102c0048b84e9c13e4564"
    }
  }
  */
  const v2Transactions = v1Transactions
    .map(v1Transactions => {
      // AAPL:XNAS -> AAPL
      const ticker = v1Transactions.s;
      const symbolID = idByTicker[ticker];
      if (symbolID == null) {
        throw `Unknown V1 ticker '${ticker}' for transaction ${v1Transactions.stringify()}`;
      }

      const v2Transactions = {};
      v2Transactions._id = v1Transactions._id;
      v2Transactions._p = v1Transactions._p;
      v2Transactions.a = v1Transactions.a;
      v2Transactions.c = v1Transactions.c;
      v2Transactions.d = v1Transactions.d;
      v2Transactions.p = v1Transactions.p;
      v2Transactions.s = symbolID;

      return v2Transactions;
    });

  const v2Collection = db.collection('transactions');

  // We execute everything in bulk to prevent insertions between delete and insert due to sync triggers
  const bulk = v2Collection.initializeOrderedBulkOp();

  // Delete existing if any to prevent duplication.
  bulk.find({}).remove();

  v2Transactions.forEach(x => bulk.insert(x));

  return await bulk.safeExecute();
}

////////////////////////////////////////////////////// Partition key migration

async function partitionKeyMigration() {
  const operations = [];

  // Deleting _p key in all data collections
  const dataCollections = [
    db.collection('companies'),
    db.collection('dividends'),
    db.collection('exchange-rates'),
    db.collection('historical-prices'),
    db.collection('previous-day-prices'),
    db.collection('quotes'),
    db.collection('splits'),
    db.collection('symbols'),
  ];

  for (const collection of dataCollections) {
    const query = {};
    const update = { $unset: { "_p": "" } };
    const options = { "upsert": false };
    operations.push(
      collection.updateMany(query, update, options)
    );
  }

  // Renaming _p key to _ in all user collections
  const userCollections = [
    db.collection('settings'),
    db.collection('transactions'),
  ];

  for (const collection of userCollections) {
    const query = {};
    const update = { $rename: { _p: "_" } };
    const options = { "upsert": false };
    operations.push(
      collection.updateMany(query, update, options)
    );
  }

  return Promise.all(operations);
}<|MERGE_RESOLUTION|>--- conflicted
+++ resolved
@@ -566,11 +566,7 @@
         v2Settings.ts = v1Settings.ts.map(v1Taxes => {
           // AAPL:XNAS -> AAPL
           const ticker = v1Taxes.i.split(':')[0];
-<<<<<<< HEAD
-          const symbolID = v2Symbols.find(x => x.t === ticker)._id;
-=======
           const symbolID = idByTicker[ticker];
->>>>>>> 35f2f9e9
           if (symbolID == null) {
             throw `Unknown V1 ticker '${ticker}' for settings ${v1Settings.stringify()}`;
           }
