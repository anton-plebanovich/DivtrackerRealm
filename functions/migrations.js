
// migrations.js

// https://docs.mongodb.com/realm/mongodb/actions/collection.count/
// https://docs.mongodb.com/realm/mongodb/actions/collection.insertMany/
// https://docs.mongodb.com/realm/mongodb/actions/collection.updateMany/
// https://docs.mongodb.com/manual/reference/operator/update/unset/
// https://docs.mongodb.com/manual/reference/method/db.collection.initializeOrderedBulkOp/
// https://docs.mongodb.com/manual/reference/method/Bulk.find.removeOne/
// https://docs.mongodb.com/manual/reference/method/Bulk.insert/

exports = async function(migration, arg) {
  context.functions.execute("utils");

  logVerbose = true;
  logData = true;

  try {
<<<<<<< HEAD
    console.log(`Performing '${migration}' migration`);

    if (migration === 'fetch_new_symbols_for_fmp_tmp') {
      await fetch_new_symbols_for_fmp_tmp();
    } else if (migration === 'fetch_refid_for_past_IEX_dividends') {
=======
    if (migration === 'fetch_refid_for_past_IEX_dividends') {
>>>>>>> d76026da
      await fetch_refid_for_past_IEX_dividends();
    } else {
      throw `Unexpected migration: ${migration}`;
    }

    console.log(`SUCCESS!`);
    
  } catch(error) {
    console.error(error);
    console.error(`FAILURE!`);
  }
};

////////////////////////////////////////////////////// 2022-06-XX

async function fetch_new_symbols_for_fmp_tmp() {
  context.functions.execute("fmpUtils");
  
  const collection = fmp.collection("symbols");
  const symbols = await collection.fullFind();
  const symbolByTicker = symbols.toDictionary('t');
  console.log(`Existing symbols: ${symbols.length}`);

  const fetchedSymbols = await fetchSymbols();
  console.log(`Fetched symbols: ${fetchedSymbols.length}`);

  const newSymbols = fetchedSymbols.filter(x => symbolByTicker[x.t] == null);
  console.log(`New symbols: ${newSymbols.length}`);

  const tmpCollection = atlas.db('fmp-tmp').collection("symbols");
  await tmpCollection.insertMany(newSymbols);
}

////////////////////////////////////////////////////// 2022-06-XX

async function fetch_refid_for_past_IEX_dividends() {
  context.functions.execute("iexUtils");

  const collection = db.collection("dividends");
  const symbolIDs = await collection.distinct('s', { i: null });
  const shortSymbols = await getShortSymbols(symbolIDs);
  console.log(`Refetching dividends for '${symbolIDs.length}' symbols: ${symbolIDs.stringify()}`)

  const minFetchDate = '2016-01-01';
  const defaultRange = `${(new Date().getUTCFullYear() - new Date(minFetchDate).getUTCFullYear()) * 12 + new Date().getMonth() + 1}m`;
  const pastDividends = await fetch_IEX_dividends_with_duplicates(shortSymbols, false, defaultRange, null);

  const now = new Date();
  const exDateFind = { $lt: now };
  const find = { i: null, e: exDateFind };
  await find_and_update_IEX_dividends(pastDividends, find);
}

async function fetch_IEX_dividends_with_duplicates(shortSymbols, isFuture, range, limit) {
  throwIfUndefinedOrNull(shortSymbols, `fetchDividends shortSymbols`);
  throwIfUndefinedOrNull(isFuture, `fetchDividends isFuture`);
  if (!shortSymbols.length) { return []; }

  if (range == null) {
    range = defaultRange;
  }

  const [tickers, idByTicker] = getTickersAndIDByTicker(shortSymbols);

  const parameters = { range: range };
  if (isFuture) {
    parameters.calendar = 'true';
  }
  if (limit != null) {
    parameters.limit = limit;
  }
  
  // https://cloud.iexapis.com/stable/stock/market/batch?token=pk_9f1d7a2688f24e26bb24335710eae053&types=dividends&symbols=AAPL,AAP&range=6y&calendar=true
  // https://cloud.iexapis.com/stable/stock/market/batch?token=pk_9f1d7a2688f24e26bb24335710eae053&types=dividends&symbols=AAPL,AAP&range=6y
  // https://sandbox.iexapis.com/stable/stock/market/batch?token=Tpk_581685f711114d9f9ab06d77506fdd49&types=dividends&symbols=AAPL,AAP&range=6y&calendar=true
  // https://sandbox.iexapis.com/stable/stock/market/batch?token=Tpk_581685f711114d9f9ab06d77506fdd49&types=dividends&symbols=AAPL,AAP&range=6y
  return await iexFetchBatchAndMapArray('dividends', tickers, idByTicker, fix_IEX_dividends_with_duplicates, parameters);
}

function fix_IEX_dividends_with_duplicates(iexDividends, symbolID) {
  try {
    throwIfUndefinedOrNull(iexDividends, `fixDividendsWithDuplicates iexDividends`);
    throwIfUndefinedOrNull(symbolID, `fixDividendsWithDuplicates uniqueID`);
    if (!iexDividends.length) { 
      console.logVerbose(`IEX dividends are empty for ${symbolID}. Nothing to fix.`);
      return []; 
    }

    console.logVerbose(`Mapping '${iexDividends.length}' IEX dividends for ${symbolID}`);
    const dividends = iexDividends
      .filterNullAndUndefined()
      .map(iexDividend => {
        const dividend = {};
        dividend.d = getOpenDate(iexDividend.declaredDate);
        dividend.e = getOpenDate(iexDividend.exDate);
        dividend.p = getOpenDate(iexDividend.paymentDate);
        dividend.i = iexDividend.refid;
        dividend.s = symbolID;

        if (iexDividend.amount != null) {
          dividend.a = BSON.Double(iexDividend.amount);
        }

        // We add only the first letter of a frequency
        if (iexDividend.frequency != null) {
          dividend.f = iexDividend.frequency.charAt(0);
        }
    
        // We do not add `USD` frequencies to the database.
        if (iexDividend.currency != null && iexDividend.currency !== "USD") {
          dividend.c = iexDividend.currency.toUpperCase();
        }
    
        return dividend;
      });

    console.logVerbose(`Returning '${dividends.length}' dividends for ${symbolID}`);
    return dividends;

  } catch(error) {
    console.error(`Unable to map dividends: ${error}`);
    return [];
  }
}

async function find_and_update_IEX_dividends(dividends, find) {
  const collection = db.collection("dividends");
  let oldDividends = await collection.fullFind(find);
  let oldLength = 0;
  while (oldLength !== oldDividends.length) {
    oldLength = oldDividends.length;
    await update_IEX_dividends(dividends, oldDividends);
    oldDividends = await collection.fullFind(find);
  }
}

async function update_IEX_dividends(dividends, oldDividends) {
  console.log(`Updating refid field for '${dividends.length}' dividends`);

  console.log(`First, set refid on existing dividends`);
  const collection = db.collection("dividends");
  const fields = ['s', 'e'];
  const buckets = oldDividends.toBuckets(fields);
  
  // Try to prevent 'pending promise returned that will never resolve/reject uncaught promise rejection: &{0xc1bac2aa90 0xc1bac2aa80}' error by splitting batch operations to chunks
  const chunkSize = 1000;
  const chunkedNewDividends = dividends.chunked(chunkSize);
  for (const [i, newDividendsChunk] of chunkedNewDividends.entries()) {
    console.log(`Updating dividends: ${i * chunkSize + newDividendsChunk.length}/${dividends.length}`);
    const bulk = collection.initializeUnorderedBulkOp();
    for (const newDividend of newDividendsChunk) {
      const bucket = fields.reduce((buckets, field) => {
        if (buckets != null) {
          return buckets[newDividend[field]];
        } else {
          return null;
        }
      }, buckets);
      
      let existingDividend; 
      if (!bucket?.length) {
        existingDividend = null;
      } else if (bucket.length === 1) {
        existingDividend = bucket[0];
      } else {
        // Using the most strict validation first and then lower our expectations
        existingDividend = bucket.find(dividend => dividend.f === newDividend.f && dividend.a.valueOf() === newDividend.a.valueOf());
        if (existingDividend == null) {
          existingDividend = bucket.find(dividend => dividend.f === newDividend.f);
        }
        if (existingDividend == null) {
          const lowerAmount = newDividend.a.valueOf() * 0.9;
          const upperAmount = newDividend.a.valueOf() * 1.1;
          existingDividend = bucket.find(dividend => dividend.a.valueOf() > lowerAmount && dividend.a.valueOf() < upperAmount);
        }
        if (existingDividend == null) {
          existingDividend = bucket.find(dividend => compareOptionalDates(dividend.p, newDividend.p));
        }
        if (existingDividend == null) {
          console.error(`Bucket`);
          for (const dividend of bucket) {
            console.error(dividend.stringify());
          }
          throw `Unable to determine existingDividend for newDividend: ${newDividend.stringify()}`;
        }
      }
  
      if (existingDividend != null) {
        // Remove, so it won't be used by some other record
        bucket.remove(existingDividend);

        bulk.findAndUpdateOrInsertIfNeeded(newDividend, existingDividend, fields, true, false);
      }
    }
  
    await bulk.safeExecute();
  }

  console.log(`Success refid field update for '${dividends.length}' dividends`);
}<|MERGE_RESOLUTION|>--- conflicted
+++ resolved
@@ -16,15 +16,11 @@
   logData = true;
 
   try {
-<<<<<<< HEAD
     console.log(`Performing '${migration}' migration`);
 
     if (migration === 'fetch_new_symbols_for_fmp_tmp') {
       await fetch_new_symbols_for_fmp_tmp();
     } else if (migration === 'fetch_refid_for_past_IEX_dividends') {
-=======
-    if (migration === 'fetch_refid_for_past_IEX_dividends') {
->>>>>>> d76026da
       await fetch_refid_for_past_IEX_dividends();
     } else {
       throw `Unexpected migration: ${migration}`;
