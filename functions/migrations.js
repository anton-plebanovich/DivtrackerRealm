--- conflicted
+++ resolved
@@ -37,740 +37,6 @@
   }
 };
 
-<<<<<<< HEAD
-async function v2DatabaseFillMigration() {
-  const v2SymbolsCollection = db.collection('symbols');
-
-  // Fetch V2 exchange rates and symbols if needed
-  if (await v2SymbolsCollection.count() <= 0) {
-    // Insert disabled PCI symbol
-    const pciJSON = EJSON.parse('{"_id":{"$oid":"61b102c0048b84e9c13e6429"},"symbol":"PCI","exchange":"XNYS","exchangeSuffix":"","exchangeName":"New York Stock Exchange Inc","exchangeSegment":"XNYS","exchangeSegmentName":"New York Stock Exchange Inc","name":"PIMCO Dynamic Credit and Mortgage Income Fund","type":"cs","iexId":"IEX_5151505A56372D52","region":"US","currency":"USD","isEnabled":false,"figi":"BBG003GFZWD9","cik":"0001558629","lei":"549300Q41U0QIEXCOU14"}');
-    const iexSymbols = iex.collection('symbols');
-    await iexSymbols.insertOne(pciJSON);
-
-    await Promise.all([
-      context.functions.execute("updateExchangeRatesV2"),
-      context.functions.execute("updateSymbolsV2")
-    ]);
-  }
-
-  checkExecutionTimeout();
-  const v2Symbols = await v2SymbolsCollection.find().toArray();
-  const idByTicker = {};
-  for (const v2Symbol of v2Symbols) {
-    const ticker = v2Symbol.t;
-    idByTicker[ticker] = v2Symbol._id;
-  }
-
-  const invalidEntitesFind = { $regex: ":(NAS|NYS|POR|USAMEX|USBATS|USPAC)" };
-
-  checkExecutionTimeout();
-  await fillV2CompanyCollectionMigration(idByTicker, invalidEntitesFind);
-  checkExecutionTimeout();
-  await fillV2DividendsCollectionMigration(idByTicker, invalidEntitesFind);
-  checkExecutionTimeout();
-  await fillV2HistoricalPricesCollectionMigration(idByTicker, invalidEntitesFind);
-  checkExecutionTimeout();
-  await fillV2PreviousDayPricesCollectionMigration(idByTicker, invalidEntitesFind);
-  checkExecutionTimeout();
-  await fillV2QoutesCollectionMigration(idByTicker, invalidEntitesFind);
-  checkExecutionTimeout();
-  await fillV2SettingsCollectionMigration(idByTicker, invalidEntitesFind);
-  checkExecutionTimeout();
-  await fillV2SplitsCollectionMigration(idByTicker, invalidEntitesFind);
-  checkExecutionTimeout();
-  await fillV2TransactionsCollectionMigration(idByTicker, invalidEntitesFind);
-}
-
-async function fillV2CompanyCollectionMigration(idByTicker, invalidEntitesFind) {
-  const v1Collection = atlas.db("divtracker").collection('companies');
-
-  // Check that data is valid
-  const invalidEntities = await v1Collection.count({ _id: invalidEntitesFind });
-  if (invalidEntities > 0) {
-    throw `Found ${invalidEntities} invalid entities for V1 companies`;
-  }
-  
-  const v1Companies = await v1Collection.find().toArray();
-  /** V1
-  {
-    "_id": "AAPL:NAS",
-    "_p": "P",
-    "n": "Apple Inc",
-    "s": "ap u MftrtEniiclorCrecmuc oaengtnu",
-    "t": "cs"
-  }
-  */
-
-  /** V2
-  {
-    "_id": {
-      "$oid": "61b102c0048b84e9c13e4564"
-    },
-    "_p": "2",
-    "i": "uric nrro uaetnMotuial etnCcgcmfpE",
-    "n": "Apple Inc",
-    "t": "cs"
-  }
-  */
-  const v2Companies = v1Companies
-    .map(v1Company => {
-      // AAPL:XNAS -> AAPL
-      const ticker = v1Company._id.split(':')[0];
-      const symbolID = idByTicker[ticker];
-      if (symbolID == null) {
-        throw `Unknown V1 ticker '${ticker}' for company ${v1Company.stringify()}`;
-      }
-
-      const v2Company = {};
-      v2Company._id = symbolID;
-      v2Company._p = "2";
-      v2Company.i = v1Company.s;
-      v2Company.n = v1Company.n;
-      v2Company.t = v1Company.t;
-
-      return v2Company;
-    });
-
-  const v2Collection = db.collection('companies');
-
-  // Delete existing if any to prevent duplication
-  await v2Collection.deleteMany({});
-
-  return await v2Collection.insertMany(v2Companies);
-}
-
-async function fillV2DividendsCollectionMigration(idByTicker, invalidEntitesFind) {
-  const v1Collection = atlas.db("divtracker").collection('dividends');
-
-  // Check that data is valid
-  const invalidEntities = await v1Collection.count({ _i: invalidEntitesFind });
-  if (invalidEntities > 0) {
-    throw `Found ${invalidEntities} invalid entities for V1 dividends`;
-  }
-
-  const v1Dividends = await v1Collection.find().toArray();
-  /** V1
-  {
-    "_i": "ABBV:XNYS",
-    "_id": {
-      "$oid": "61b4ec78e9bd6c27860a5b47"
-    },
-    "_p": "P",
-    "a": {
-      "$numberDouble": "1.42"
-    },
-    "d": {
-      "$date": {
-        "$numberLong": "1635085800000"
-      }
-    },
-    "e": {
-      "$date": {
-        "$numberLong": "1641825000000"
-      }
-    },
-    "f": "q",
-    "p": {
-      "$date": {
-        "$numberLong": "1644589800000"
-      }
-    }
-  }
-  */
-  
-  /** V2
-  {
-    "_id": {
-      "$oid": "61b4ec78e9bd6c27860a5b47"
-    },
-    "_p": "2",
-    "a": {
-      "$numberDouble": "1.42"
-    },
-    "d": {
-      "$date": {
-        "$numberLong": "1635085800000"
-      }
-    },
-    "e": {
-      "$date": {
-        "$numberLong": "1641825000000"
-      }
-    },
-    "f": "q",
-    "p": {
-      "$date": {
-        "$numberLong": "1644589800000"
-      }
-    },
-    "s": {
-      "$oid": "61b102c0048b84e9c13e456f"
-    }
-  }
-  */
-  const v2Dividends = v1Dividends
-    .map(v1Dividend => {
-      // AAPL:XNAS -> AAPL
-      const ticker = v1Dividend._i.split(':')[0];
-      const symbolID = idByTicker[ticker];
-      if (symbolID == null) {
-        throw `Unknown V1 ticker '${ticker}' for dividend ${v1Dividend.stringify()}`;
-      }
-
-      const v2Dividend = {};
-      v2Dividend._id = v1Dividend._id;
-      v2Dividend._p = "2";
-      v2Dividend.a = v1Dividend.a;
-      v2Dividend.c = v1Dividend.c;
-      v2Dividend.d = v1Dividend.d;
-      v2Dividend.e = v1Dividend.e;
-      v2Dividend.f = v1Dividend.f;
-      v2Dividend.p = v1Dividend.p;
-      v2Dividend.s = symbolID;
-
-      return v2Dividend;
-    });
-
-  const v2Collection = db.collection('dividends');
-
-  // Delete existing if any to prevent duplication
-  await v2Collection.deleteMany({});
-
-  return await v2Collection.insertMany(v2Dividends);
-}
-
-async function fillV2HistoricalPricesCollectionMigration(idByTicker, invalidEntitesFind) {
-  const v1Collection = atlas.db("divtracker").collection('historical-prices');
-
-  // Check that data is valid
-  const invalidEntities = await v1Collection.count({ _i: invalidEntitesFind });
-  if (invalidEntities > 0) {
-    throw `Found ${invalidEntities} invalid entities for V1 historical prices`;
-  }
-
-  const v1HistoricalPrices = await v1Collection.find().toArray();
-  /** V1
-  {
-    "_i": "AAPL:XNAS",
-    "_id": {
-      "$oid": "61b4ec77e9bd6c27860a4c2b"
-    },
-    "_p": "P",
-    "c": {
-      "$numberDouble": "28.516"
-    },
-    "d": {
-      "$date": {
-        "$numberLong": "1449867600000"
-      }
-    }
-  }
-  */
-  
-  /** V2
-  {
-    "_id": {
-      "$oid": "61b4ec77e9bd6c27860a4c2b"
-    },
-    "_p": "2",
-    "c": {
-      "$numberDouble": "28.516"
-    },
-    "d": {
-      "$date": {
-        "$numberLong": "1449867600000"
-      }
-    },
-    "s": {
-      "$oid": "61b102c0048b84e9c13e4564"
-    }
-  }
-  */
-  const v2HistoricalPrices = v1HistoricalPrices
-    .map(v1HistoricalPrice => {
-      // AAPL:XNAS -> AAPL
-      const ticker = v1HistoricalPrice._i.split(':')[0];
-      const symbolID = idByTicker[ticker];
-      if (symbolID == null) {
-        throw `Unknown V1 ticker '${ticker}' for historical price ${v1HistoricalPrice.stringify()}`;
-      }
-
-      const v2HistoricalPrice = {};
-      v2HistoricalPrice._id = v1HistoricalPrice._id;
-      v2HistoricalPrice._p = "2";
-      v2HistoricalPrice.c = v1HistoricalPrice.c;
-      v2HistoricalPrice.d = v1HistoricalPrice.d;
-      v2HistoricalPrice.s = symbolID;
-
-      return v2HistoricalPrice;
-    });
-
-  const v2Collection = db.collection('historical-prices');
-
-  // Delete existing if any to prevent duplication
-  await v2Collection.deleteMany({});
-
-  return await v2Collection.insertMany(v2HistoricalPrices);
-}
-
-async function fillV2PreviousDayPricesCollectionMigration(idByTicker, invalidEntitesFind) {
-  const v1Collection = atlas.db("divtracker").collection('previous-day-prices');
-
-  // Check that data is valid
-  const invalidEntities = await v1Collection.count({ _id: invalidEntitesFind });
-  if (invalidEntities > 0) {
-    throw `Found ${invalidEntities} invalid entities for V1 previous day prices`;
-  }
-
-  const v1PreviousDayPrices = await v1Collection.find().toArray();
-  /** V1
-  {
-    "_id": "AAPL:XNAS",
-    "_p": "P",
-    "c": {
-      "$numberDouble": "182.37"
-    }
-  }
-  */
-
-  /** V2
-  {
-    "_id": {
-      "$oid": "61b102c0048b84e9c13e4564"
-    },
-    "_p": "2",
-    "c": {
-      "$numberDouble": "182.37"
-    }
-  }
-  */
-  const v2PreviousDayPrices = v1PreviousDayPrices
-    .map(v1PreviousDayPrice => {
-      // AAPL:XNAS -> AAPL
-      const ticker = v1PreviousDayPrice._id.split(':')[0];
-      const symbolID = idByTicker[ticker];
-      if (symbolID == null) {
-        throw `Unknown V1 ticker '${ticker}' for previous day price ${v1PreviousDayPrice.stringify()}`;
-      }
-
-      const v2PreviousDayPrices = {};
-      v2PreviousDayPrices._id = symbolID;
-      v2PreviousDayPrices._p = "2";
-      v2PreviousDayPrices.c = v1PreviousDayPrice.c;
-
-      return v2PreviousDayPrices;
-    });
-
-  const v2Collection = db.collection('previous-day-prices');
-
-  // Delete existing if any to prevent duplication
-  await v2Collection.deleteMany({});
-
-  return await v2Collection.insertMany(v2PreviousDayPrices);
-}
-
-async function fillV2QoutesCollectionMigration(idByTicker, invalidEntitesFind) {
-  const v1Collection = atlas.db("divtracker").collection('quotes');
-
-  // Check that data is valid
-  const invalidEntities = await v1Collection.count({ _id: invalidEntitesFind });
-  if (invalidEntities > 0) {
-    throw `Found ${invalidEntities} invalid entities for V1 quotes`;
-  }
-
-  const v1Qoutes = await v1Collection.find().toArray();
-  /** V1
-  {
-    "_id": "AAPL:XNAS",
-    "_p": "P",
-    "d": {
-      "$date": {
-        "$numberLong": "1653148017600"
-      }
-    },
-    "l": {
-      "$numberDouble": "179.87"
-    },
-    "p": {
-      "$numberDouble": "16.17"
-    }
-  }
-  */
-
-  /** V2
-  {
-    "_id": {
-      "$oid": "61b102c0048b84e9c13e4564"
-    },
-    "_p": "2",
-    "l": {
-      "$numberDouble": "179.87"
-    },
-    "p": {
-      "$numberDouble": "16.17"
-    }
-  }
-  */
-  const v2Qoutes = v1Qoutes
-    .map(v1Qoute => {
-      // AAPL:XNAS -> AAPL
-      const ticker = v1Qoute._id.split(':')[0];
-      const symbolID = idByTicker[ticker];
-      if (symbolID == null) {
-        throw `Unknown V1 ticker '${ticker}' for quote ${v1Qoute.stringify()}`;
-      }
-
-      const v2Qoute = {};
-      v2Qoute._id = symbolID;
-      v2Qoute._p = "2";
-      v2Qoute.l = v1Qoute.l;
-      v2Qoute.p = v1Qoute.p;
-
-      return v2Qoute;
-    });
-
-  const v2Collection = db.collection('quotes');
-
-  // Delete existing if any to prevent duplication
-  await v2Collection.deleteMany({});
-
-  return await v2Collection.insertMany(v2Qoutes);
-}
-
-async function fillV2SettingsCollectionMigration(idByTicker, invalidEntitesFind) {
-  const v1Collection = atlas.db("divtracker").collection('settings');
-
-  // Check that data is valid
-  const invalidEntities = await v1Collection.count({ "ts.i": invalidEntitesFind });
-  if (invalidEntities > 0) {
-    throw `Found ${invalidEntities} invalid entities for V1 settings`;
-  }
-
-  const v1Settings = await v1Collection.find().toArray();
-  /** V1
-  {
-    "_id": {
-      "$oid": "6107f99b395f4a2a8b092a1d"
-    },
-    "_p": "6107f89fc6a9d2fb9106915e",
-    "ce": true,
-    "g": {
-      "$numberLong": "1000"
-    },
-    "t": {
-      "$numberDouble": "0.13"
-    },
-    "te": true,
-    "ts": [
-      {
-        "i": "ACN:XNYS",
-        "t": {
-          "$numberDouble": "0.25"
-        }
-      },
-      {
-        "i": "KNOP:XNYS",
-        "t": {
-          "$numberDouble": "0.3"
-        }
-      },
-      {
-        "i": "PBA:XNYS",
-        "t": {
-          "$numberDouble": "0.15"
-        }
-      },
-      {
-        "i": "ENB:XNYS",
-        "t": {
-          "$numberDouble": "0.15"
-        }
-      },
-      {
-        "i": "SPG:XNYS",
-        "t": {
-          "$numberDouble": "0.13"
-        }
-      }
-    ]
-  }
-  */
-
-  /** V2
-  {
-    "_id": {
-      "$oid": "6107f99b395f4a2a8b092a1d"
-    },
-    "_p": "2",
-    "ce": true,
-    "g": {
-      "$numberLong": "1000"
-    },
-    "t": {
-      "$numberDouble": "0.13"
-    },
-    "te": true,
-    "ts": [
-      {
-        "s": {
-          "$oid": "61b102c0048b84e9c13e45b5"
-        },
-        "t": {
-          "$numberDouble": "0.25"
-        }
-      },
-      {
-        "s": {
-          "$oid": "61b102c0048b84e9c13e5cf1"
-        },
-        "t": {
-          "$numberDouble": "0.3"
-        }
-      },
-      {
-        "s": {
-          "$oid": "61b102c0048b84e9c13e63f6"
-        },
-        "t": {
-          "$numberDouble": "0.15"
-        }
-      },
-      {
-        "s": {
-          "$oid": "61b102c0048b84e9c13e51f7"
-        },
-        "t": {
-          "$numberDouble": "0.15"
-        }
-      },
-      {
-        "s": {
-          "$oid": "61b102c0048b84e9c13e6aca"
-        },
-        "t": {
-          "$numberDouble": "0.13"
-        }
-      }
-    ]
-  }
-  */
-  const v2Settings = v1Settings
-    .map(v1Settings => {
-      const v2Settings = {};
-      v2Settings._id = v1Settings._id;
-      v2Settings._p = v1Settings._p;
-      v2Settings.ce = v1Settings.ce;
-      v2Settings.g = v1Settings.g;
-      v2Settings.te = v1Settings.te;
-      v2Settings.t = v1Settings.t;
-
-      if (v1Settings.ts != null) {
-        v2Settings.ts = v1Settings.ts.map(v1Taxes => {
-          // AAPL:XNAS -> AAPL
-          const ticker = v1Taxes.i.split(':')[0];
-          const symbolID = idByTicker[ticker];
-          if (symbolID == null) {
-            throw `Unknown V1 ticker '${ticker}' for settings ${v1Settings.stringify()}`;
-          }
-  
-          const v2Taxes = {};
-          v2Taxes.s = symbolID;
-          v2Taxes.t = v1Taxes.t;
-  
-          return v2Taxes;
-        });
-      }
-
-      return v2Settings;
-    });
-
-  const v2Collection = db.collection('settings');
-
-  // We execute everything in bulk to prevent insertions between delete and insert due to sync triggers
-  const bulk = v2Collection.initializeOrderedBulkOp();
-
-  // Delete existing if any to prevent duplication.
-  bulk.find({}).remove();
-
-  v2Settings.forEach(x => bulk.insert(x));
-
-  return await bulk.safeExecute();
-}
-
-async function fillV2SplitsCollectionMigration(idByTicker, invalidEntitesFind) {
-  const v1Collection = atlas.db("divtracker").collection('splits');
-
-  // Check that data is valid
-  const invalidEntities = await v1Collection.count({ _i: invalidEntitesFind });
-  if (invalidEntities > 0) {
-    throw `Found ${invalidEntities} invalid entities for V1 splits`;
-  }
-
-  const v1Splits = await v1Collection.find().toArray();
-  /** V1
-  {
-    "_id": {
-      "$oid": "61b4ec72e9bd6c27860a4627"
-    },
-    "_i": "AAPL:XNAS",
-    "e": {
-      "$date": {
-        "$numberLong": "1597761000000"
-      }
-    },
-    "_p": "P",
-    "r": {
-      "$numberDouble": "0.26"
-    }
-  }
-  */
-
-  /** V2
-  {
-    "_id": {
-      "$oid": "61b4ec72e9bd6c27860a4627"
-    },
-    "_p": "2",
-    "e": {
-      "$date": {
-        "$numberLong": "1597761000000"
-      }
-    },
-    "r": {
-      "$numberDouble": "0.26"
-    },
-    "s": {
-      "$oid": "61b102c0048b84e9c13e4564"
-    }
-  }
-  */
-  const v2Splits = v1Splits
-    .map(v1Split => {
-      // AAPL:XNAS -> AAPL
-      const ticker = v1Split._i.split(':')[0];
-      const symbolID = idByTicker[ticker];
-      if (symbolID == null) {
-        throw `Unknown V1 ticker '${ticker}' for split ${v1Split.stringify()}`;
-      }
-
-      const v2Split = {};
-      v2Split._id = v1Split._id;
-      v2Split._p = "2";
-      v2Split.e = v1Split.e;
-      v2Split.r = v1Split.r;
-      v2Split.s = symbolID;
-
-      return v2Split;
-    });
-
-  const v2Collection = db.collection('splits');
-
-  // Delete existing if any to prevent duplication
-  await v2Collection.deleteMany({});
-
-  return await v2Collection.insertMany(v2Splits);
-}
-
-async function fillV2TransactionsCollectionMigration(idByTicker, invalidEntitesFind) {
-  const v1Collection = atlas.db("divtracker").collection('transactions');
-
-  // Fixing regex
-  invalidEntitesFind.$regex = `^${invalidEntitesFind.$regex.substring(1)}$`;
-
-  // Check that data is valid.
-  const invalidEntities = await v1Collection.count({ e: invalidEntitesFind });
-  if (invalidEntities > 0) {
-    throw `Found ${invalidEntities} invalid entities for V1 transactions`;
-  }
-
-  const v1Transactions = await v1Collection.find().toArray();
-  /** V1
-  {
-    "_id": {
-      "$oid": "61b4ec80b3083dd2cac32eb7"
-    },
-    "_p": "615955b47e2079114597d16c",
-    "a": {
-      "$numberDouble": "25.1146"
-    },
-    "c": {
-      "$numberDouble": "0.1"
-    },
-    "d": {
-      "$date": {
-        "$numberLong": "1596905100000"
-      }
-    },
-    "e": "XNAS",
-    "p": {
-      "$numberDouble": "95.43"
-    },
-    "s": "AAPL"
-  }
-  */
-
-  /** V2
-  {
-    "_id": {
-      "$oid": "61b4ec80b3083dd2cac32eb7"
-    },
-    "_p": "2",
-    "a": {
-      "$numberDouble": "25.1146"
-    },
-    "c": {
-      "$numberDouble": "0.1"
-    },
-    "d": {
-      "$date": {
-        "$numberLong": "1596905100000"
-      }
-    },
-    "p": {
-      "$numberDouble": "95.43"
-    },
-    "s": {
-      "$oid": "61b102c0048b84e9c13e4564"
-    }
-  }
-  */
-  const v2Transactions = v1Transactions
-    .map(v1Transactions => {
-      // AAPL:XNAS -> AAPL
-      const ticker = v1Transactions.s;
-      const symbolID = idByTicker[ticker];
-      if (symbolID == null) {
-        throw `Unknown V1 ticker '${ticker}' for transaction ${v1Transactions.stringify()}`;
-      }
-
-      const v2Transactions = {};
-      v2Transactions._id = v1Transactions._id;
-      v2Transactions._p = v1Transactions._p;
-      v2Transactions.a = v1Transactions.a;
-      v2Transactions.c = v1Transactions.c;
-      v2Transactions.d = v1Transactions.d;
-      v2Transactions.p = v1Transactions.p;
-      v2Transactions.s = symbolID;
-
-      return v2Transactions;
-    });
-
-  const v2Collection = db.collection('transactions');
-
-  // We execute everything in bulk to prevent insertions between delete and insert due to sync triggers
-  const bulk = v2Collection.initializeOrderedBulkOp();
-
-  // Delete existing if any to prevent duplication.
-  bulk.find({}).remove();
-
-  v2Transactions.forEach(x => bulk.insert(x));
-
-  return await bulk.safeExecute();
-}
-
-=======
->>>>>>> d51dd054
 ////////////////////////////////////////////////////// Partition key migration
 
 async function partitionKeyMigration() {
