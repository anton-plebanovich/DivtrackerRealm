
// migrations.js

// https://docs.mongodb.com/realm/mongodb/actions/collection.count/
// https://docs.mongodb.com/realm/mongodb/actions/collection.insertMany/
// https://docs.mongodb.com/realm/mongodb/actions/collection.updateMany/
// https://docs.mongodb.com/manual/reference/operator/update/unset/
// https://docs.mongodb.com/manual/reference/method/db.collection.initializeOrderedBulkOp/
// https://docs.mongodb.com/manual/reference/method/Bulk.find.removeOne/
// https://docs.mongodb.com/manual/reference/method/Bulk.insert/

// V2 roll out
// - Deploy: V2 deploy
// - Manual: Run V1 -> V2 data migration

// V1 deprecation phase 1
// - V1 -> V2 settings sync is broken for an array so we might want to check if data is not lost.
// - V1 functions and triggers should be removed
// - V1 data should be erased in all collections
// - Check that V2 data is properly fetched, e.g. enough dividends and historical prices

// V1 deprecation phase 2
// - Manual: Disable sync
// - Manual: Drop `divtracker` database
// - Manual: Run partition key migration
// - Deploy: New schemes, function, and sync that are using optional _ partition key. V1 schemes remove.

exports = async function() {
  context.functions.execute("utilsV2");

  try {
    await v2DatabaseFillMigration();
  } catch(error) {
    console.error(error);
  }
};

async function v2DatabaseFillMigration() {
  const v2SymbolsCollection = db.collection('symbols');

  // Fetch V2 exchange rates and symbols if needed
  if (await v2SymbolsCollection.count() <= 0) {
    // Insert disabled PCI symbol
<<<<<<< HEAD
    const pciJSON = EJSON.parse('{"_id":{"$oid":"61b102c0048b84e9c13e6429"},"symbol":"PCI","exchange":"XNYS","exchangeSuffix":"","exchangeName":"New York Stock Exchange Inc","exchangeSegment":"XNYS","exchangeSegmentName":"New York Stock Exchange Inc","name":"PIMCO Dynamic Credit and Mortgage Income Fund","type":"cs","iexId":"IEX_5151505A56372D52","region":"US","currency":"USD","isEnabled":false,"figi":"BBG003GFZWD9","cik":"0001558629","lei":"549300Q41U0QIEXCOU14"}')
=======
    const pciJSON = EJSON.parse('{"_id":{"$oid":"61b102c0048b84e9c13e6429"},"symbol":"PCI","exchange":"XNYS","exchangeSuffix":"","exchangeName":"New York Stock Exchange Inc","exchangeSegment":"XNYS","exchangeSegmentName":"New York Stock Exchange Inc","name":"PIMCO Dynamic Credit and Mortgage Income Fund","type":"cs","iexId":"IEX_5151505A56372D52","region":"US","currency":"USD","isEnabled":false,"figi":"BBG003GFZWD9","cik":"0001558629","lei":"549300Q41U0QIEXCOU14"}');
>>>>>>> b36f4756
    const iexSymbols = iex.collection('symbols');
    await iexSymbols.insertOne(pciJSON);

    await Promise.all([
      context.functions.execute("updateExchangeRatesV2"),
      context.functions.execute("updateSymbolsV2")
    ]);
  }

  checkExecutionTimeout();
  const v2Symbols = await v2SymbolsCollection.find().toArray();
  const idByTicker = {};
  for (const v2Symbol of v2Symbols) {
    const ticker = v2Symbol.t;
    idByTicker[ticker] = v2Symbol._id;
  }

  const invalidEntitesFind = { $regex: ":(NAS|NYS|POR|USAMEX|USBATS|USPAC)" };

  checkExecutionTimeout();
  await fillV2CompanyCollectionMigration(idByTicker, invalidEntitesFind);
  checkExecutionTimeout();
  await fillV2DividendsCollectionMigration(idByTicker, invalidEntitesFind);
  checkExecutionTimeout();
  await fillV2HistoricalPricesCollectionMigration(idByTicker, invalidEntitesFind);
  checkExecutionTimeout();
  await fillV2PreviousDayPricesCollectionMigration(idByTicker, invalidEntitesFind);
  checkExecutionTimeout();
  await fillV2QoutesCollectionMigration(idByTicker, invalidEntitesFind);
  checkExecutionTimeout();
  await fillV2SettingsCollectionMigration(idByTicker, invalidEntitesFind);
  checkExecutionTimeout();
  await fillV2SplitsCollectionMigration(idByTicker, invalidEntitesFind);
  checkExecutionTimeout();
  await fillV2TransactionsCollectionMigration(idByTicker, invalidEntitesFind);
}

async function fillV2CompanyCollectionMigration(idByTicker, invalidEntitesFind) {
  const v1Collection = atlas.db("divtracker").collection('companies');

  // Check that data is valid
  const invalidEntities = await v1Collection.count({ _id: invalidEntitesFind });
  if (invalidEntities > 0) {
    throw `Found ${invalidEntities} invalid entities for V1 companies`;
  }
  
  const v1Companies = await v1Collection.find().toArray();
  /** V1
  {
    "_id": "AAPL:NAS",
    "_p": "P",
    "n": "Apple Inc",
    "s": "ap u MftrtEniiclorCrecmuc oaengtnu",
    "t": "cs"
  }
  */

  /** V2
  {
    "_id": {
      "$oid": "61b102c0048b84e9c13e4564"
    },
    "_p": "2",
    "i": "uric nrro uaetnMotuial etnCcgcmfpE",
    "n": "Apple Inc",
    "t": "cs"
  }
  */
  const v2Companies = v1Companies
    .map(v1Company => {
      // AAPL:XNAS -> AAPL
      const ticker = v1Company._id.split(':')[0];
<<<<<<< HEAD
      const symbol = v2Symbols.find(x => x.t === ticker)
      if (symbol == null) {
=======
      const symbolID = idByTicker[ticker];
      if (symbolID == null) {
>>>>>>> b36f4756
        throw `Unknown V1 ticker '${ticker}' for company ${v1Company.stringify()}`;
      }
      const symbolID = symbol._id;

      const v2Company = {};
      v2Company._id = symbolID;
      v2Company._p = "2";
      v2Company.i = v1Company.s;
      v2Company.n = v1Company.n;
      v2Company.t = v1Company.t;

      return v2Company;
    });

  const v2Collection = db.collection('companies');

  // Delete existing if any to prevent duplication
  await v2Collection.deleteMany({});

  return await v2Collection.insertMany(v2Companies);
}

async function fillV2DividendsCollectionMigration(idByTicker, invalidEntitesFind) {
  const v1Collection = atlas.db("divtracker").collection('dividends');

  // Check that data is valid
  const invalidEntities = await v1Collection.count({ _i: invalidEntitesFind });
  if (invalidEntities > 0) {
    throw `Found ${invalidEntities} invalid entities for V1 dividends`;
  }

  const v1Dividends = await v1Collection.find().toArray();
  /** V1
  {
    "_i": "ABBV:XNYS",
    "_id": {
      "$oid": "61b4ec78e9bd6c27860a5b47"
    },
    "_p": "P",
    "a": {
      "$numberDouble": "1.42"
    },
    "d": {
      "$date": {
        "$numberLong": "1635085800000"
      }
    },
    "e": {
      "$date": {
        "$numberLong": "1641825000000"
      }
    },
    "f": "q",
    "p": {
      "$date": {
        "$numberLong": "1644589800000"
      }
    }
  }
  */
  
  /** V2
  {
    "_id": {
      "$oid": "61b4ec78e9bd6c27860a5b47"
    },
    "_p": "2",
    "a": {
      "$numberDouble": "1.42"
    },
    "d": {
      "$date": {
        "$numberLong": "1635085800000"
      }
    },
    "e": {
      "$date": {
        "$numberLong": "1641825000000"
      }
    },
    "f": "q",
    "p": {
      "$date": {
        "$numberLong": "1644589800000"
      }
    },
    "s": {
      "$oid": "61b102c0048b84e9c13e456f"
    }
  }
  */
  const v2Dividends = v1Dividends
    .map(v1Dividend => {
      // AAPL:XNAS -> AAPL
      const ticker = v1Dividend._i.split(':')[0];
<<<<<<< HEAD
      const symbol = v2Symbols.find(x => x.t === ticker)
      if (symbol == null) {
=======
      const symbolID = idByTicker[ticker];
      if (symbolID == null) {
>>>>>>> b36f4756
        throw `Unknown V1 ticker '${ticker}' for dividend ${v1Dividend.stringify()}`;
      }
      const symbolID = symbol._id;

      const v2Dividend = {};
      v2Dividend._id = v1Dividend._id;
      v2Dividend._p = "2";
      v2Dividend.a = v1Dividend.a;
      v2Dividend.c = v1Dividend.c;
      v2Dividend.d = v1Dividend.d;
      v2Dividend.e = v1Dividend.e;
      v2Dividend.f = v1Dividend.f;
      v2Dividend.p = v1Dividend.p;
      v2Dividend.s = symbolID;

      return v2Dividend;
    });

  const v2Collection = db.collection('dividends');

  // Delete existing if any to prevent duplication
  await v2Collection.deleteMany({});

  return await v2Collection.insertMany(v2Dividends);
}

async function fillV2HistoricalPricesCollectionMigration(idByTicker, invalidEntitesFind) {
  const v1Collection = atlas.db("divtracker").collection('historical-prices');

  // Check that data is valid
  const invalidEntities = await v1Collection.count({ _i: invalidEntitesFind });
  if (invalidEntities > 0) {
    throw `Found ${invalidEntities} invalid entities for V1 historical prices`;
  }

  const v1HistoricalPrices = await v1Collection.find().toArray();
  /** V1
  {
    "_i": "AAPL:XNAS",
    "_id": {
      "$oid": "61b4ec77e9bd6c27860a4c2b"
    },
    "_p": "P",
    "c": {
      "$numberDouble": "28.516"
    },
    "d": {
      "$date": {
        "$numberLong": "1449867600000"
      }
    }
  }
  */
  
  /** V2
  {
    "_id": {
      "$oid": "61b4ec77e9bd6c27860a4c2b"
    },
    "_p": "2",
    "c": {
      "$numberDouble": "28.516"
    },
    "d": {
      "$date": {
        "$numberLong": "1449867600000"
      }
    },
    "s": {
      "$oid": "61b102c0048b84e9c13e4564"
    }
  }
  */
  const v2HistoricalPrices = v1HistoricalPrices
    .map(v1HistoricalPrice => {
      // AAPL:XNAS -> AAPL
      const ticker = v1HistoricalPrice._i.split(':')[0];
<<<<<<< HEAD
      const symbol = v2Symbols.find(x => x.t === ticker)
      if (symbol == null) {
=======
      const symbolID = idByTicker[ticker];
      if (symbolID == null) {
>>>>>>> b36f4756
        throw `Unknown V1 ticker '${ticker}' for historical price ${v1HistoricalPrice.stringify()}`;
      }
      const symbolID = symbol._id;

      const v2HistoricalPrice = {};
      v2HistoricalPrice._id = v1HistoricalPrice._id;
      v2HistoricalPrice._p = "2";
      v2HistoricalPrice.c = v1HistoricalPrice.c;
      v2HistoricalPrice.d = v1HistoricalPrice.d;
      v2HistoricalPrice.s = symbolID;

      return v2HistoricalPrice;
    });

  const v2Collection = db.collection('historical-prices');

  // Delete existing if any to prevent duplication
  await v2Collection.deleteMany({});

  return await v2Collection.insertMany(v2HistoricalPrices);
}

async function fillV2PreviousDayPricesCollectionMigration(idByTicker, invalidEntitesFind) {
  const v1Collection = atlas.db("divtracker").collection('previous-day-prices');

  // Check that data is valid
  const invalidEntities = await v1Collection.count({ _id: invalidEntitesFind });
  if (invalidEntities > 0) {
    throw `Found ${invalidEntities} invalid entities for V1 previous day prices`;
  }

  const v1PreviousDayPrices = await v1Collection.find().toArray();
  /** V1
  {
    "_id": "AAPL:XNAS",
    "_p": "P",
    "c": {
      "$numberDouble": "182.37"
    }
  }
  */

  /** V2
  {
    "_id": {
      "$oid": "61b102c0048b84e9c13e4564"
    },
    "_p": "2",
    "c": {
      "$numberDouble": "182.37"
    }
  }
  */
  const v2PreviousDayPrices = v1PreviousDayPrices
    .map(v1PreviousDayPrice => {
      // AAPL:XNAS -> AAPL
      const ticker = v1PreviousDayPrice._id.split(':')[0];
<<<<<<< HEAD
      const symbol = v2Symbols.find(x => x.t === ticker)
      if (symbol == null) {
=======
      const symbolID = idByTicker[ticker];
      if (symbolID == null) {
>>>>>>> b36f4756
        throw `Unknown V1 ticker '${ticker}' for previous day price ${v1PreviousDayPrice.stringify()}`;
      }
      const symbolID = symbol._id;

      const v2PreviousDayPrices = {};
      v2PreviousDayPrices._id = symbolID;
      v2PreviousDayPrices._p = "2";
      v2PreviousDayPrices.c = v1PreviousDayPrice.c;

      return v2PreviousDayPrices;
    });

  const v2Collection = db.collection('previous-day-prices');

  // Delete existing if any to prevent duplication
  await v2Collection.deleteMany({});

  return await v2Collection.insertMany(v2PreviousDayPrices);
}

async function fillV2QoutesCollectionMigration(idByTicker, invalidEntitesFind) {
  const v1Collection = atlas.db("divtracker").collection('quotes');

  // Check that data is valid
  const invalidEntities = await v1Collection.count({ _id: invalidEntitesFind });
  if (invalidEntities > 0) {
    throw `Found ${invalidEntities} invalid entities for V1 quotes`;
  }

  const v1Qoutes = await v1Collection.find().toArray();
  /** V1
  {
    "_id": "AAPL:XNAS",
    "_p": "P",
    "d": {
      "$date": {
        "$numberLong": "1653148017600"
      }
    },
    "l": {
      "$numberDouble": "179.87"
    },
    "p": {
      "$numberDouble": "16.17"
    }
  }
  */

  /** V2
  {
    "_id": {
      "$oid": "61b102c0048b84e9c13e4564"
    },
    "_p": "2",
    "l": {
      "$numberDouble": "179.87"
    },
    "p": {
      "$numberDouble": "16.17"
    }
  }
  */
  const v2Qoutes = v1Qoutes
    .map(v1Qoute => {
      // AAPL:XNAS -> AAPL
      const ticker = v1Qoute._id.split(':')[0];
<<<<<<< HEAD
      const symbol = v2Symbols.find(x => x.t === ticker)
      if (symbol == null) {
=======
      const symbolID = idByTicker[ticker];
      if (symbolID == null) {
>>>>>>> b36f4756
        throw `Unknown V1 ticker '${ticker}' for quote ${v1Qoute.stringify()}`;
      }
      const symbolID = symbol._id;

      const v2Qoute = {};
      v2Qoute._id = symbolID;
      v2Qoute._p = "2";
      v2Qoute.l = v1Qoute.l;
      v2Qoute.p = v1Qoute.p;

      return v2Qoute;
    });

  const v2Collection = db.collection('quotes');

  // Delete existing if any to prevent duplication
  await v2Collection.deleteMany({});

  return await v2Collection.insertMany(v2Qoutes);
}

async function fillV2SettingsCollectionMigration(idByTicker, invalidEntitesFind) {
  const v1Collection = atlas.db("divtracker").collection('settings');

  // Check that data is valid
  const invalidEntities = await v1Collection.count({ "ts.i": invalidEntitesFind });
  if (invalidEntities > 0) {
    throw `Found ${invalidEntities} invalid entities for V1 settings`;
  }

  const v1Settings = await v1Collection.find().toArray();
  /** V1
  {
    "_id": {
      "$oid": "6107f99b395f4a2a8b092a1d"
    },
    "_p": "6107f89fc6a9d2fb9106915e",
    "ce": true,
    "g": {
      "$numberLong": "1000"
    },
    "t": {
      "$numberDouble": "0.13"
    },
    "te": true,
    "ts": [
      {
        "i": "ACN:XNYS",
        "t": {
          "$numberDouble": "0.25"
        }
      },
      {
        "i": "KNOP:XNYS",
        "t": {
          "$numberDouble": "0.3"
        }
      },
      {
        "i": "PBA:XNYS",
        "t": {
          "$numberDouble": "0.15"
        }
      },
      {
        "i": "ENB:XNYS",
        "t": {
          "$numberDouble": "0.15"
        }
      },
      {
        "i": "SPG:XNYS",
        "t": {
          "$numberDouble": "0.13"
        }
      }
    ]
  }
  */

  /** V2
  {
    "_id": {
      "$oid": "6107f99b395f4a2a8b092a1d"
    },
    "_p": "2",
    "ce": true,
    "g": {
      "$numberLong": "1000"
    },
    "t": {
      "$numberDouble": "0.13"
    },
    "te": true,
    "ts": [
      {
        "s": {
          "$oid": "61b102c0048b84e9c13e45b5"
        },
        "t": {
          "$numberDouble": "0.25"
        }
      },
      {
        "s": {
          "$oid": "61b102c0048b84e9c13e5cf1"
        },
        "t": {
          "$numberDouble": "0.3"
        }
      },
      {
        "s": {
          "$oid": "61b102c0048b84e9c13e63f6"
        },
        "t": {
          "$numberDouble": "0.15"
        }
      },
      {
        "s": {
          "$oid": "61b102c0048b84e9c13e51f7"
        },
        "t": {
          "$numberDouble": "0.15"
        }
      },
      {
        "s": {
          "$oid": "61b102c0048b84e9c13e6aca"
        },
        "t": {
          "$numberDouble": "0.13"
        }
      }
    ]
  }
  */
  const v2Settings = v1Settings
    .map(v1Settings => {
      const v2Settings = {};
      v2Settings._id = v1Settings._id;
      v2Settings._p = v1Settings._p;
      v2Settings.ce = v1Settings.ce;
      v2Settings.g = v1Settings.g;
      v2Settings.te = v1Settings.te;
      v2Settings.t = v1Settings.t;

      if (v1Settings.ts != null) {
        v2Settings.ts = v1Settings.ts.map(v1Taxes => {
          // AAPL:XNAS -> AAPL
          const ticker = v1Taxes.i.split(':')[0];
<<<<<<< HEAD
          const symbol = v2Symbols.find(x => x.t === ticker);
          if (symbol == null) {
=======
          const symbolID = idByTicker[ticker];
          if (symbolID == null) {
>>>>>>> b36f4756
            throw `Unknown V1 ticker '${ticker}' for settings ${v1Settings.stringify()}`;
          }
          const symbolID = symbol._id;
  
          const v2Taxes = {};
          v2Taxes.s = symbolID;
          v2Taxes.t = v1Taxes.t;
  
          return v2Taxes;
        });
      }

      return v2Settings;
    });

  const v2Collection = db.collection('settings');

  // We execute everything in bulk to prevent insertions between delete and insert due to sync triggers
  const bulk = v2Collection.initializeOrderedBulkOp();

  // Delete existing if any to prevent duplication.
  bulk.find({}).remove();

  v2Settings.forEach(x => bulk.insert(x));

  return await bulk.safeExecute();
}

async function fillV2SplitsCollectionMigration(idByTicker, invalidEntitesFind) {
  const v1Collection = atlas.db("divtracker").collection('splits');

  // Check that data is valid
  const invalidEntities = await v1Collection.count({ _i: invalidEntitesFind });
  if (invalidEntities > 0) {
    throw `Found ${invalidEntities} invalid entities for V1 splits`;
  }

  const v1Splits = await v1Collection.find().toArray();
  /** V1
  {
    "_id": {
      "$oid": "61b4ec72e9bd6c27860a4627"
    },
    "_i": "AAPL:XNAS",
    "e": {
      "$date": {
        "$numberLong": "1597761000000"
      }
    },
    "_p": "P",
    "r": {
      "$numberDouble": "0.26"
    }
  }
  */

  /** V2
  {
    "_id": {
      "$oid": "61b4ec72e9bd6c27860a4627"
    },
    "_p": "2",
    "e": {
      "$date": {
        "$numberLong": "1597761000000"
      }
    },
    "r": {
      "$numberDouble": "0.26"
    },
    "s": {
      "$oid": "61b102c0048b84e9c13e4564"
    }
  }
  */
  const v2Splits = v1Splits
    .map(v1Split => {
      // AAPL:XNAS -> AAPL
      const ticker = v1Split._i.split(':')[0];
<<<<<<< HEAD
      const symbol = v2Symbols.find(x => x.t === ticker)
      if (symbol == null) {
=======
      const symbolID = idByTicker[ticker];
      if (symbolID == null) {
>>>>>>> b36f4756
        throw `Unknown V1 ticker '${ticker}' for split ${v1Split.stringify()}`;
      }
      const symbolID = symbol._id;

      const v2Split = {};
      v2Split._id = v1Split._id;
      v2Split._p = "2";
      v2Split.e = v1Split.e;
      v2Split.r = v1Split.r;
      v2Split.s = symbolID;

      return v2Split;
    });

  const v2Collection = db.collection('splits');

  // Delete existing if any to prevent duplication
  await v2Collection.deleteMany({});

  return await v2Collection.insertMany(v2Splits);
}

async function fillV2TransactionsCollectionMigration(idByTicker, invalidEntitesFind) {
  const v1Collection = atlas.db("divtracker").collection('transactions');

  // Fixing regex
  invalidEntitesFind.$regex = `^${invalidEntitesFind.$regex.substring(1)}$`;

  // Check that data is valid.
  const invalidEntities = await v1Collection.count({ e: invalidEntitesFind });
  if (invalidEntities > 0) {
    throw `Found ${invalidEntities} invalid entities for V1 transactions`;
  }

  const v1Transactions = await v1Collection.find().toArray();
  /** V1
  {
    "_id": {
      "$oid": "61b4ec80b3083dd2cac32eb7"
    },
    "_p": "614b283c15a0dc11514db030",
    "a": {
      "$numberDouble": "25.1146"
    },
    "c": {
      "$numberDouble": "0.1"
    },
    "d": {
      "$date": {
        "$numberLong": "1596905100000"
      }
    },
    "e": "XNAS",
    "p": {
      "$numberDouble": "95.43"
    },
    "s": "AAPL"
  }
  */

  /** V2
  {
    "_id": {
      "$oid": "61b4ec80b3083dd2cac32eb7"
    },
    "_p": "2",
    "a": {
      "$numberDouble": "25.1146"
    },
    "c": {
      "$numberDouble": "0.1"
    },
    "d": {
      "$date": {
        "$numberLong": "1596905100000"
      }
    },
    "p": {
      "$numberDouble": "95.43"
    },
    "s": {
      "$oid": "61b102c0048b84e9c13e4564"
    }
  }
  */
  const v2Transactions = v1Transactions
    .map(v1Transactions => {
      // AAPL:XNAS -> AAPL
      const ticker = v1Transactions.s;
<<<<<<< HEAD
      const symbol = v2Symbols.find(x => x.t === ticker)
      if (symbol == null) {
=======
      const symbolID = idByTicker[ticker];
      if (symbolID == null) {
>>>>>>> b36f4756
        throw `Unknown V1 ticker '${ticker}' for transaction ${v1Transactions.stringify()}`;
      }
      const symbolID = symbol._id;

      const v2Transactions = {};
      v2Transactions._id = v1Transactions._id;
      v2Transactions._p = v1Transactions._p;
      v2Transactions.a = v1Transactions.a;
      v2Transactions.c = v1Transactions.c;
      v2Transactions.d = v1Transactions.d;
      v2Transactions.p = v1Transactions.p;
      v2Transactions.s = symbolID;

      return v2Transactions;
    });

  const v2Collection = db.collection('transactions');

  // We execute everything in bulk to prevent insertions between delete and insert due to sync triggers
  const bulk = v2Collection.initializeOrderedBulkOp();

  // Delete existing if any to prevent duplication.
  bulk.find({}).remove();

  v2Transactions.forEach(x => bulk.insert(x));

  return await bulk.safeExecute();
}

////////////////////////////////////////////////////// Partition key migration

async function partitionKeyMigration() {
  const operations = [];

  // Deleting _p key in all data collections
  const dataCollections = [
    db.collection('companies'),
    db.collection('dividends'),
    db.collection('exchange-rates'),
    db.collection('historical-prices'),
    db.collection('previous-day-prices'),
    db.collection('quotes'),
    db.collection('splits'),
    db.collection('symbols'),
  ];

  for (const collection of dataCollections) {
    const query = {};
    const update = { $unset: { "_p": "" } };
    const options = { "upsert": false };
    operations.push(
      collection.updateMany(query, update, options)
    );
  }

  // Renaming _p key to _ in all user collections
  const userCollections = [
    db.collection('settings'),
    db.collection('transactions'),
  ];

  for (const collection of userCollections) {
    const query = {};
    const update = { $rename: { _p: "_" } };
    const options = { "upsert": false };
    operations.push(
      collection.updateMany(query, update, options)
    );
  }

  return Promise.all(operations);
}<|MERGE_RESOLUTION|>--- conflicted
+++ resolved
@@ -41,11 +41,7 @@
   // Fetch V2 exchange rates and symbols if needed
   if (await v2SymbolsCollection.count() <= 0) {
     // Insert disabled PCI symbol
-<<<<<<< HEAD
-    const pciJSON = EJSON.parse('{"_id":{"$oid":"61b102c0048b84e9c13e6429"},"symbol":"PCI","exchange":"XNYS","exchangeSuffix":"","exchangeName":"New York Stock Exchange Inc","exchangeSegment":"XNYS","exchangeSegmentName":"New York Stock Exchange Inc","name":"PIMCO Dynamic Credit and Mortgage Income Fund","type":"cs","iexId":"IEX_5151505A56372D52","region":"US","currency":"USD","isEnabled":false,"figi":"BBG003GFZWD9","cik":"0001558629","lei":"549300Q41U0QIEXCOU14"}')
-=======
     const pciJSON = EJSON.parse('{"_id":{"$oid":"61b102c0048b84e9c13e6429"},"symbol":"PCI","exchange":"XNYS","exchangeSuffix":"","exchangeName":"New York Stock Exchange Inc","exchangeSegment":"XNYS","exchangeSegmentName":"New York Stock Exchange Inc","name":"PIMCO Dynamic Credit and Mortgage Income Fund","type":"cs","iexId":"IEX_5151505A56372D52","region":"US","currency":"USD","isEnabled":false,"figi":"BBG003GFZWD9","cik":"0001558629","lei":"549300Q41U0QIEXCOU14"}');
->>>>>>> b36f4756
     const iexSymbols = iex.collection('symbols');
     await iexSymbols.insertOne(pciJSON);
 
@@ -118,16 +114,10 @@
     .map(v1Company => {
       // AAPL:XNAS -> AAPL
       const ticker = v1Company._id.split(':')[0];
-<<<<<<< HEAD
-      const symbol = v2Symbols.find(x => x.t === ticker)
-      if (symbol == null) {
-=======
       const symbolID = idByTicker[ticker];
       if (symbolID == null) {
->>>>>>> b36f4756
         throw `Unknown V1 ticker '${ticker}' for company ${v1Company.stringify()}`;
       }
-      const symbolID = symbol._id;
 
       const v2Company = {};
       v2Company._id = symbolID;
@@ -220,16 +210,10 @@
     .map(v1Dividend => {
       // AAPL:XNAS -> AAPL
       const ticker = v1Dividend._i.split(':')[0];
-<<<<<<< HEAD
-      const symbol = v2Symbols.find(x => x.t === ticker)
-      if (symbol == null) {
-=======
       const symbolID = idByTicker[ticker];
       if (symbolID == null) {
->>>>>>> b36f4756
         throw `Unknown V1 ticker '${ticker}' for dividend ${v1Dividend.stringify()}`;
       }
-      const symbolID = symbol._id;
 
       const v2Dividend = {};
       v2Dividend._id = v1Dividend._id;
@@ -304,16 +288,10 @@
     .map(v1HistoricalPrice => {
       // AAPL:XNAS -> AAPL
       const ticker = v1HistoricalPrice._i.split(':')[0];
-<<<<<<< HEAD
-      const symbol = v2Symbols.find(x => x.t === ticker)
-      if (symbol == null) {
-=======
       const symbolID = idByTicker[ticker];
       if (symbolID == null) {
->>>>>>> b36f4756
         throw `Unknown V1 ticker '${ticker}' for historical price ${v1HistoricalPrice.stringify()}`;
       }
-      const symbolID = symbol._id;
 
       const v2HistoricalPrice = {};
       v2HistoricalPrice._id = v1HistoricalPrice._id;
@@ -368,16 +346,10 @@
     .map(v1PreviousDayPrice => {
       // AAPL:XNAS -> AAPL
       const ticker = v1PreviousDayPrice._id.split(':')[0];
-<<<<<<< HEAD
-      const symbol = v2Symbols.find(x => x.t === ticker)
-      if (symbol == null) {
-=======
       const symbolID = idByTicker[ticker];
       if (symbolID == null) {
->>>>>>> b36f4756
         throw `Unknown V1 ticker '${ticker}' for previous day price ${v1PreviousDayPrice.stringify()}`;
       }
-      const symbolID = symbol._id;
 
       const v2PreviousDayPrices = {};
       v2PreviousDayPrices._id = symbolID;
@@ -441,16 +413,10 @@
     .map(v1Qoute => {
       // AAPL:XNAS -> AAPL
       const ticker = v1Qoute._id.split(':')[0];
-<<<<<<< HEAD
-      const symbol = v2Symbols.find(x => x.t === ticker)
-      if (symbol == null) {
-=======
       const symbolID = idByTicker[ticker];
       if (symbolID == null) {
->>>>>>> b36f4756
         throw `Unknown V1 ticker '${ticker}' for quote ${v1Qoute.stringify()}`;
       }
-      const symbolID = symbol._id;
 
       const v2Qoute = {};
       v2Qoute._id = symbolID;
@@ -600,16 +566,10 @@
         v2Settings.ts = v1Settings.ts.map(v1Taxes => {
           // AAPL:XNAS -> AAPL
           const ticker = v1Taxes.i.split(':')[0];
-<<<<<<< HEAD
-          const symbol = v2Symbols.find(x => x.t === ticker);
-          if (symbol == null) {
-=======
           const symbolID = idByTicker[ticker];
           if (symbolID == null) {
->>>>>>> b36f4756
             throw `Unknown V1 ticker '${ticker}' for settings ${v1Settings.stringify()}`;
           }
-          const symbolID = symbol._id;
   
           const v2Taxes = {};
           v2Taxes.s = symbolID;
@@ -686,16 +646,10 @@
     .map(v1Split => {
       // AAPL:XNAS -> AAPL
       const ticker = v1Split._i.split(':')[0];
-<<<<<<< HEAD
-      const symbol = v2Symbols.find(x => x.t === ticker)
-      if (symbol == null) {
-=======
       const symbolID = idByTicker[ticker];
       if (symbolID == null) {
->>>>>>> b36f4756
         throw `Unknown V1 ticker '${ticker}' for split ${v1Split.stringify()}`;
       }
-      const symbolID = symbol._id;
 
       const v2Split = {};
       v2Split._id = v1Split._id;
@@ -782,16 +736,10 @@
     .map(v1Transactions => {
       // AAPL:XNAS -> AAPL
       const ticker = v1Transactions.s;
-<<<<<<< HEAD
-      const symbol = v2Symbols.find(x => x.t === ticker)
-      if (symbol == null) {
-=======
       const symbolID = idByTicker[ticker];
       if (symbolID == null) {
->>>>>>> b36f4756
         throw `Unknown V1 ticker '${ticker}' for transaction ${v1Transactions.stringify()}`;
       }
-      const symbolID = symbol._id;
 
       const v2Transactions = {};
       v2Transactions._id = v1Transactions._id;
