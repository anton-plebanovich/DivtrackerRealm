--- conflicted
+++ resolved
@@ -12,12 +12,4 @@
 exports = async function() {
   context.functions.execute("utils");
 
-<<<<<<< HEAD
-  // Release new server
-  // dt call-realm-function --environment sandbox --function mergedUpdateSymbols --verbose
-  // Release new client
-  // Deprecate old clients
-  // Release more tickers
-=======
->>>>>>> 0b896c69
 };