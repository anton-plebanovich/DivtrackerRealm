--- conflicted
+++ resolved
@@ -56,35 +56,6 @@
   ]);
 }
 
-<<<<<<< HEAD
-async function exchangesFix_id_Field_03122021(collectionName) {
-  const db = context.services.get("mongodb-atlas").db("divtracker");
-  const collection = db.collection(collectionName);
-  return await collection
-    .find({})
-    .toArray()
-    .then(async entities => {
-      const entitiesToMigrate = entities.filter(entity => {
-        return isMigrationRequiredForID_03122021(entity._id);
-      });
-
-      if (!entitiesToMigrate.length) { return; }
-
-      const bulk = collection.initializeUnorderedBulkOp();
-      for (const entity of entitiesToMigrate) {
-        const fixedID = fixExchangeNameInID_03122021(entity._id);
-        const fixedEntity = Object.assign({}, entity);
-        fixedEntity._id = fixedID;
-
-        // Insert and replace new record if needed
-        bulk.find({ _id: fixedID })
-          .upsert()
-          .replaceOne(fixedEntity);
-
-        // Remove old
-        bulk.find({ _id: entity._id })
-          .removeOne();
-=======
 async function fillV2CompanyCollectionMigration(v2Symbols, invalidEntitesFind) {
   const v1Collection = atlas.db("divtracker").collection('companies');
 
@@ -123,7 +94,6 @@
       const symbolID = v2Symbols.find(x => x.t === ticker)._id;
       if (symbolID == null) {
         throw `Unknown V1 ticker '${ticker}' for company ${v1Company.stringify()}`;
->>>>>>> b8fb31dd
       }
 
       const v2Company = {};
@@ -144,30 +114,6 @@
   return await v2Collection.insertMany(v2Companies);
 }
 
-<<<<<<< HEAD
-async function exchangesFix_i_Field_03122021(collectionName) {
-  const db = context.services.get("mongodb-atlas").db("divtracker");
-  const collection = db.collection(collectionName);
-  return await collection
-    .find({}, { _id: 1, _i: 1 })
-    .toArray()
-    .then(async entities => {
-      const entitiesToMigrate = entities.filter(entity => {
-        return isMigrationRequiredForID_03122021(entity._i);
-      });
-
-      if (!entitiesToMigrate.length) { return; }
-
-      if (entitiesToMigrate.length != entities.length) {
-        const migratedEntitiesIs = entities
-          .filter(entity => {
-            return !isMigrationRequiredForID_03122021(entity._i);
-          })
-          .map(x => x._i)
-          .distinct();
-
-        throw `Found conflict for '_i' entities for '${collectionName}' collection. Migrated entities: ${migratedEntitiesIs.stringify()}`
-=======
 async function fillV2DividendsCollectionMigration(v2Symbols, invalidEntitesFind) {
   const v1Collection = atlas.db("divtracker").collection('dividends');
 
@@ -191,7 +137,6 @@
     "d": {
       "$date": {
         "$numberLong": "1635085800000"
->>>>>>> b8fb31dd
       }
     },
     "e": {
@@ -719,7 +664,7 @@
     "_id": {
       "$oid": "61b4ec80b3083dd2cac32eb7"
     },
-    "_p": "619c69468f19308bae927d4e",
+    "_p": "614b283c15a0dc11514db030",
     "a": {
       "$numberDouble": "25.1146"
     },
