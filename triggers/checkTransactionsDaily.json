{
<<<<<<< HEAD
    "id": "61749f581b6b66260e25fb97",
=======
    "id": "6185ffbd6db886ed8f037b20",
>>>>>>> 12dc0a45
    "name": "checkTransactionsDaily",
    "type": "SCHEDULED",
    "config": {
        "schedule": "0 9 * * *"
    },
    "disabled": false,
    "event_processors": {
        "FUNCTION": {
            "config": {
                "function_name": "checkTransactions"
            }
        }
    }
}<|MERGE_RESOLUTION|>--- conflicted
+++ resolved
@@ -1,9 +1,5 @@
 {
-<<<<<<< HEAD
-    "id": "61749f581b6b66260e25fb97",
-=======
     "id": "6185ffbd6db886ed8f037b20",
->>>>>>> 12dc0a45
     "name": "checkTransactionsDaily",
     "type": "SCHEDULED",
     "config": {
