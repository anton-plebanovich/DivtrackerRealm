{
<<<<<<< HEAD
    "id": "6174a2a45024841bb8e94631",
=======
    "id": "6185ffbd6db886ed8f037b20",
>>>>>>> 342da53e
    "name": "checkTransactionsDaily",
    "type": "SCHEDULED",
    "config": {
        "schedule": "0 9 * * *"
    },
    "disabled": false,
    "event_processors": {
        "FUNCTION": {
            "config": {
                "function_name": "checkTransactions"
            }
        }
    }
}<|MERGE_RESOLUTION|>--- conflicted
+++ resolved
@@ -1,9 +1,5 @@
 {
-<<<<<<< HEAD
-    "id": "6174a2a45024841bb8e94631",
-=======
     "id": "6185ffbd6db886ed8f037b20",
->>>>>>> 342da53e
     "name": "checkTransactionsDaily",
     "type": "SCHEDULED",
     "config": {
