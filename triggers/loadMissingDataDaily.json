--- conflicted
+++ resolved
@@ -1,9 +1,5 @@
 {
-<<<<<<< HEAD
-    "id": "61867be6ce04703595d56d94",
-=======
     "id": "6185ffbd6db886ed8f037b30",
->>>>>>> 12dc0a45
     "name": "loadMissingDataDaily",
     "type": "SCHEDULED",
     "config": {
