{
    "id": "6185ffbd6db886ed8f037b22",
    "name": "fmpUpdateData12TimesADay",
    "type": "SCHEDULED",
    "config": {
<<<<<<< HEAD
        "schedule": "2,4,6,8,10,12,17,19,21,23,25,27 23 * * *",
=======
        "schedule": "0,2,4,6,11,13,15,17,19,21,26,28,30,32,34,36,41,43,45,47,49,51,56,58 3 * * *",
>>>>>>> a9bcf0f1
        "skip_catchup_events": true
    },
    "disabled": true,
    "event_processors": {
        "FUNCTION": {
            "config": {
                "function_name": "fmpUpdateData"
            }
        }
    }
}<|MERGE_RESOLUTION|>--- conflicted
+++ resolved
@@ -3,11 +3,7 @@
     "name": "fmpUpdateData12TimesADay",
     "type": "SCHEDULED",
     "config": {
-<<<<<<< HEAD
-        "schedule": "2,4,6,8,10,12,17,19,21,23,25,27 23 * * *",
-=======
-        "schedule": "0,2,4,6,11,13,15,17,19,21,26,28,30,32,34,36,41,43,45,47,49,51,56,58 3 * * *",
->>>>>>> a9bcf0f1
+        "schedule": "2,4,6,8,10,12,17,19,21,23,25,27,32,34,36,38,40,42,47,49,51,53,55,57 23 * * *",
         "skip_catchup_events": true
     },
     "disabled": true,
