{
    "id": "6185ffbd6db886ed8f037b22",
    "name": "fmpUpdateData12TimesADay",
    "type": "SCHEDULED",
    "config": {
<<<<<<< HEAD
        "schedule": "0,2,6,8,10,12,14,16,21,23,25,27 1 * * *",
=======
        "schedule": "0,5,7,9,11,13,15,20,22,24,26,28,30,35,37,39,41,43,45,50,52,54,56,58 0 * * *",
>>>>>>> a24b584a
        "skip_catchup_events": true
    },
    "disabled": false,
    "event_processors": {
        "FUNCTION": {
            "config": {
                "function_name": "fmpUpdateData"
            }
        }
    }
}<|MERGE_RESOLUTION|>--- conflicted
+++ resolved
@@ -3,11 +3,7 @@
     "name": "fmpUpdateData12TimesADay",
     "type": "SCHEDULED",
     "config": {
-<<<<<<< HEAD
-        "schedule": "0,2,6,8,10,12,14,16,21,23,25,27 1 * * *",
-=======
-        "schedule": "0,5,7,9,11,13,15,20,22,24,26,28,30,35,37,39,41,43,45,50,52,54,56,58 0 * * *",
->>>>>>> a24b584a
+        "schedule": "0,2,7,9,11,13,15,17,22,24,26,28,30,32,37,39,41,43,45,47,52,54,56,58 0 * * *",
         "skip_catchup_events": true
     },
     "disabled": false,
