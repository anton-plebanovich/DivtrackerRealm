{
    "id": "6185ffbd6db886ed8f037b22",
    "name": "fmpUpdateData12TimesADay",
    "type": "SCHEDULED",
    "config": {
<<<<<<< HEAD
        "schedule": "0,2,4,6,10,12,14,16,18,20,25,27 3 * * *",
=======
        "schedule": "0,2,4,9,11,13,15,17,19,24,26,28,30,32,34,39,41,43,45,47,49,54,56,58 0 * * *",
>>>>>>> dce3dbcc
        "skip_catchup_events": true
    },
    "disabled": false,
    "event_processors": {
        "FUNCTION": {
            "config": {
                "function_name": "fmpUpdateData"
            }
        }
    }
}<|MERGE_RESOLUTION|>--- conflicted
+++ resolved
@@ -3,11 +3,7 @@
     "name": "fmpUpdateData12TimesADay",
     "type": "SCHEDULED",
     "config": {
-<<<<<<< HEAD
-        "schedule": "0,2,4,6,10,12,14,16,18,20,25,27 3 * * *",
-=======
-        "schedule": "0,2,4,9,11,13,15,17,19,24,26,28,30,32,34,39,41,43,45,47,49,54,56,58 0 * * *",
->>>>>>> dce3dbcc
+        "schedule": "0,2,4,6,11,13,15,17,19,21,26,28,30,32,34,36,41,43,45,47,49,51,56,58 0 * * *",
         "skip_catchup_events": true
     },
     "disabled": false,
