--- conflicted
+++ resolved
@@ -1,9 +1,5 @@
 {
-<<<<<<< HEAD
-    "id": "6066ac31f25b692e8708dbf4",
-=======
     "id": "6185ffbd6db886ed8f037b40",
->>>>>>> 12dc0a45
     "name": "loadMissingDataOnInsert",
     "type": "DATABASE",
     "config": {
