--- conflicted
+++ resolved
@@ -1,9 +1,5 @@
 {
-<<<<<<< HEAD
-    "id": "608d0cf9f77a7d27cdf7942d",
-=======
     "id": "6185ffbd6db886ed8f037b10",
->>>>>>> 12dc0a45
     "name": "checkTransactionOnInsert",
     "type": "DATABASE",
     "config": {
