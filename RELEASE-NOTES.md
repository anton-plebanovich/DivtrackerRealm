--- conflicted
+++ resolved
@@ -28,16 +28,11 @@
 
 # 2022-06-XX | Merged symbols and getDataV2
 
-- Check if there are conflicting transactions: `dt call-realm-function --environment sandbox-anton --function playground --verbose`
+- Check if there are conflicting transactions: `dt call-realm-function --environment tests --function playground --verbose`
 - Release new server
-<<<<<<< HEAD
 - dt call-realm-function --environment tests --function mergedUpdateSymbols --verbose
-- Release new client
-=======
-- dt call-realm-function --environment sandbox-anton --function mergedUpdateSymbols --verbose
 - Push new app in the review and release
 - Wait one week
->>>>>>> 1aeb456b
 - Deprecate old clients
 - Wait one day
 - Release more tickers
