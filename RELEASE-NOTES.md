
# 2022-06-XX | FMP ETF support

- Release new server with disabled FMP symbols update
- dt backup --environment tests --database fmp
- dt restore --environment tests --database fmp --to-database fmp-tmp
- dt call-realm-function --environment tests --function fmpUpdateSymbols --argument fmp-tmp --verbose
- dt call-realm-function --environment tests --function fmpLoadMissingData --argument fmp-tmp --retry-on-error 'execution time limit exceeded'
- dt backup --environment tests --database fmp-tmp
- dt restore --environment local --backup-source-environment sandbox-anton --database fmp-tmp
- Execute symbols migration
- dt backup --environment local --database fmp-tmp
- dt restore --environment tests --backup-source-environment local --database fmp-tmp
- Check data count
- dt call-realm-function --environment tests --function fmpLoadMissingData --argument fmp-tmp --verbose
- dt call-realm-function --environment tests --function fmpUpdateSymbols --argument fmp-tmp --verbose
- dt call-realm-function --environment tests --function fmpUpdateCompanies --argument fmp-tmp --verbose
- dt call-realm-function --environment tests --function fmpUpdateDividends --argument fmp-tmp --verbose
- dt call-realm-function --environment tests --function fmpUpdatePrices --argument fmp-tmp --verbose
- dt call-realm-function --environment tests --function fmpUpdateQuotes --argument fmp-tmp --verbose
- dt call-realm-function --environment tests --function fmpUpdateSplits --argument fmp-tmp --verbose
- Check data count
- dt backup --environment tests --database fmp-tmp
- dt restore --environment tests --database fmp-tmp --to-database fmp
- dt call-realm-function --environment tests --function mergedUpdateSymbols --verbose
- dt call-realm-function --environment tests --function checkTransactionsV2 --verbose
- Enable FMP symbols update

# 2022-06-XX | Merged symbols and getDataV2

<<<<<<< HEAD
- Check if there are conflicting transactions: `dt call-realm-function --environment tests --function playground --verbose`
=======
- Check if there are conflicting transactions using `playground`
>>>>>>> b39cc638
- Release new server
- dt call-realm-function --environment tests --function mergedUpdateSymbols --verbose
- Push new app in the review and release
- Wait one week
- Deprecate old clients
- Wait one day
- Release more tickers

# 2022-06-XX | IEX calendar splits and dedupe

- Release new server
<<<<<<< HEAD
- dt check-splits --environment tests
- dt call-realm-function --environment tests --function migrations --verbose
- dt check-splits --environment tests
=======
- dt check-splits --environment sandbox-anton
- dt call-realm-function --environment sandbox-anton --function updateSplitsV2 --verbose
- dt call-realm-function --environment sandbox-anton --function migrations --verbose
- dt check-splits --environment sandbox-anton
>>>>>>> b39cc638
<|MERGE_RESOLUTION|>--- conflicted
+++ resolved
@@ -2,39 +2,35 @@
 # 2022-06-XX | FMP ETF support
 
 - Release new server with disabled FMP symbols update
-- dt backup --environment tests --database fmp
-- dt restore --environment tests --database fmp --to-database fmp-tmp
-- dt call-realm-function --environment tests --function fmpUpdateSymbols --argument fmp-tmp --verbose
-- dt call-realm-function --environment tests --function fmpLoadMissingData --argument fmp-tmp --retry-on-error 'execution time limit exceeded'
-- dt backup --environment tests --database fmp-tmp
+- dt backup --environment sandbox-anton --database fmp
+- dt restore --environment sandbox-anton --database fmp --to-database fmp-tmp
+- dt call-realm-function --environment sandbox-anton --function fmpUpdateSymbols --argument fmp-tmp --verbose
+- dt call-realm-function --environment sandbox-anton --function fmpLoadMissingData --argument fmp-tmp --retry-on-error 'execution time limit exceeded'
+- dt backup --environment sandbox-anton --database fmp-tmp
 - dt restore --environment local --backup-source-environment sandbox-anton --database fmp-tmp
 - Execute symbols migration
 - dt backup --environment local --database fmp-tmp
-- dt restore --environment tests --backup-source-environment local --database fmp-tmp
+- dt restore --environment sandbox-anton --backup-source-environment local --database fmp-tmp
 - Check data count
-- dt call-realm-function --environment tests --function fmpLoadMissingData --argument fmp-tmp --verbose
-- dt call-realm-function --environment tests --function fmpUpdateSymbols --argument fmp-tmp --verbose
-- dt call-realm-function --environment tests --function fmpUpdateCompanies --argument fmp-tmp --verbose
-- dt call-realm-function --environment tests --function fmpUpdateDividends --argument fmp-tmp --verbose
-- dt call-realm-function --environment tests --function fmpUpdatePrices --argument fmp-tmp --verbose
-- dt call-realm-function --environment tests --function fmpUpdateQuotes --argument fmp-tmp --verbose
-- dt call-realm-function --environment tests --function fmpUpdateSplits --argument fmp-tmp --verbose
+- dt call-realm-function --environment sandbox-anton --function fmpLoadMissingData --argument fmp-tmp --verbose
+- dt call-realm-function --environment sandbox-anton --function fmpUpdateSymbols --argument fmp-tmp --verbose
+- dt call-realm-function --environment sandbox-anton --function fmpUpdateCompanies --argument fmp-tmp --verbose
+- dt call-realm-function --environment sandbox-anton --function fmpUpdateDividends --argument fmp-tmp --verbose
+- dt call-realm-function --environment sandbox-anton --function fmpUpdatePrices --argument fmp-tmp --verbose
+- dt call-realm-function --environment sandbox-anton --function fmpUpdateQuotes --argument fmp-tmp --verbose
+- dt call-realm-function --environment sandbox-anton --function fmpUpdateSplits --argument fmp-tmp --verbose
 - Check data count
-- dt backup --environment tests --database fmp-tmp
-- dt restore --environment tests --database fmp-tmp --to-database fmp
-- dt call-realm-function --environment tests --function mergedUpdateSymbols --verbose
-- dt call-realm-function --environment tests --function checkTransactionsV2 --verbose
+- dt backup --environment sandbox-anton --database fmp-tmp
+- dt restore --environment sandbox-anton --database fmp-tmp --to-database fmp
+- dt call-realm-function --environment sandbox-anton --function mergedUpdateSymbols --verbose
+- dt call-realm-function --environment sandbox-anton --function checkTransactionsV2 --verbose
 - Enable FMP symbols update
 
 # 2022-06-XX | Merged symbols and getDataV2
 
-<<<<<<< HEAD
-- Check if there are conflicting transactions: `dt call-realm-function --environment tests --function playground --verbose`
-=======
 - Check if there are conflicting transactions using `playground`
->>>>>>> b39cc638
 - Release new server
-- dt call-realm-function --environment tests --function mergedUpdateSymbols --verbose
+- dt call-realm-function --environment sandbox-anton --function mergedUpdateSymbols --verbose
 - Push new app in the review and release
 - Wait one week
 - Deprecate old clients
@@ -44,13 +40,7 @@
 # 2022-06-XX | IEX calendar splits and dedupe
 
 - Release new server
-<<<<<<< HEAD
-- dt check-splits --environment tests
-- dt call-realm-function --environment tests --function migrations --verbose
-- dt check-splits --environment tests
-=======
 - dt check-splits --environment sandbox-anton
 - dt call-realm-function --environment sandbox-anton --function updateSplitsV2 --verbose
 - dt call-realm-function --environment sandbox-anton --function migrations --verbose
-- dt check-splits --environment sandbox-anton
->>>>>>> b39cc638
+- dt check-splits --environment sandbox-anton