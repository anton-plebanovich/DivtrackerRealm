--- conflicted
+++ resolved
@@ -2,30 +2,6 @@
 # 2022-06-XX | FMP ETF support
 
 - Release new server with disabled FMP symbols update
-<<<<<<< HEAD
-- dt backup --environment sandbox --database fmp
-- dt restore --environment sandbox --database fmp --to-database fmp-tmp
-- dt call-realm-function --environment sandbox --function fmpUpdateSymbols --argument fmp-tmp --verbose
-- dt call-realm-function --environment sandbox --function fmpLoadMissingData --argument fmp-tmp --retry-on-error 'execution time limit exceeded'
-- dt backup --environment sandbox --database fmp-tmp
-- dt restore --environment local --backup-source-environment sandbox-anton --database fmp-tmp
-- Execute symbols migration
-- dt backup --environment local --database fmp-tmp
-- dt restore --environment sandbox --backup-source-environment local --database fmp-tmp
-- Check data count
-- dt call-realm-function --environment sandbox --function fmpLoadMissingData --argument fmp-tmp --verbose
-- dt call-realm-function --environment sandbox --function fmpUpdateSymbols --argument fmp-tmp --verbose
-- dt call-realm-function --environment sandbox --function fmpUpdateCompanies --argument fmp-tmp --verbose
-- dt call-realm-function --environment sandbox --function fmpUpdateDividends --argument fmp-tmp --verbose
-- dt call-realm-function --environment sandbox --function fmpUpdatePrices --argument fmp-tmp --verbose
-- dt call-realm-function --environment sandbox --function fmpUpdateQuotes --argument fmp-tmp --verbose
-- dt call-realm-function --environment sandbox --function fmpUpdateSplits --argument fmp-tmp --verbose
-- Check data count
-- dt backup --environment sandbox --database fmp-tmp
-- dt restore --environment sandbox --database fmp-tmp --to-database fmp
-- dt call-realm-function --environment sandbox --function mergedUpdateSymbols --verbose
-- dt call-realm-function --environment sandbox --function checkTransactionsV2 --verbose
-=======
 - dt backup --environment sandbox-anton --database fmp
 - dt restore --environment sandbox-anton --database fmp --to-database fmp-tmp
 - dt call-realm-function --environment sandbox-anton --function fmpUpdateSymbols --argument fmp-tmp --verbose
@@ -48,20 +24,13 @@
 - dt restore --environment sandbox-anton --database fmp-tmp --to-database fmp
 - dt call-realm-function --environment sandbox-anton --function mergedUpdateSymbols --verbose
 - dt call-realm-function --environment sandbox-anton --function checkTransactionsV2 --verbose
->>>>>>> e748f1f1
 - Enable FMP symbols update
 
 # 2022-06-XX | Merged symbols and getDataV2
 
-<<<<<<< HEAD
-- Check if there are conflicting transactions: `dt call-realm-function --environment sandbox --function playground --verbose`
-- Release new server
-- dt call-realm-function --environment sandbox --function mergedUpdateSymbols --verbose
-=======
 - Check if there are conflicting transactions using `playground`
 - Release new server
 - dt call-realm-function --environment sandbox-anton --function mergedUpdateSymbols --verbose
->>>>>>> e748f1f1
 - Push new app in the review and release
 - Wait one week
 - Deprecate old clients
@@ -71,13 +40,7 @@
 # 2022-06-XX | IEX calendar splits and dedupe
 
 - Release new server
-<<<<<<< HEAD
-- dt check-splits --environment sandbox
-- dt call-realm-function --environment sandbox --function migrations --verbose
-- dt check-splits --environment sandbox
-=======
 - dt check-splits --environment sandbox-anton
 - dt call-realm-function --environment sandbox-anton --function updateSplitsV2 --verbose
 - dt call-realm-function --environment sandbox-anton --function migrations --verbose
-- dt check-splits --environment sandbox-anton
->>>>>>> e748f1f1
+- dt check-splits --environment sandbox-anton